--- conflicted
+++ resolved
@@ -2,7 +2,7 @@
   chain-node:
     container_name: ${KEY_NAME}-node
     command: [ "sh", "./init-docker-genesis.sh" ]
-    image: ghcr.io/product-science/inferenced:f30172c2
+    image: ghcr.io/product-science/inferenced
     volumes:
       - ./prod-local/${KEY_NAME}:/root/.inference
     environment:
@@ -19,11 +19,8 @@
     ports:
       - "26656:26656" #p2p
       - "26657:26657" #rpc
-<<<<<<< HEAD
-=======
       - "9090:9090"
       - "9091:9091"
->>>>>>> 005235fe
       - "1317:1317"
 
   api:
