package com.productscience

import com.github.dockerjava.api.DockerClient
import com.github.dockerjava.core.DockerClientBuilder
import com.productscience.Consumer.Companion.create
import com.productscience.data.UnfundedInferenceParticipant
import org.tinylog.Logger
import java.io.File
import java.nio.file.FileSystemException
import java.nio.file.Files
import java.nio.file.Path
import java.nio.file.StandardOpenOption
import java.time.Duration
import kotlin.contracts.ExperimentalContracts
import kotlin.contracts.contract
import kotlin.io.path.ExperimentalPathApi
import kotlin.io.path.copyToRecursively
import kotlin.io.path.deleteRecursively
import kotlin.io.path.exists

const val GENESIS_KEY_NAME = "genesis"
const val LOCAL_TEST_NET_DIR = "local-test-net"
val BASE_COMPOSE_FILES = listOf(
    "${LOCAL_TEST_NET_DIR}/docker-compose-base.yml",
    "${LOCAL_TEST_NET_DIR}/docker-compose.proxy.yml"
)
val GENESIS_COMPOSE_FILES = BASE_COMPOSE_FILES + "${LOCAL_TEST_NET_DIR}/docker-compose.genesis.yml"
val NODE_COMPOSE_FILES = BASE_COMPOSE_FILES + "${LOCAL_TEST_NET_DIR}/docker-compose.join.yml"

data class GenesisUrls(val keyName: String) {
    val apiUrl = "http://$keyName-api:9000"
    val rpcUrl = "http://$keyName-node:26657"
    val p2pUrl = "http://$keyName-node:26656"
}

data class DockerGroup(
    val dockerClient: DockerClient,
    val keyName: String,
    val publicPort: Int,
    val mlPort: Int,
    val adminPort: Int,
    val natsPort: Int,
    val nodeConfigFile: String,
    val isGenesis: Boolean = false,
    val mockExternalPort: Int,
    val proxyPort: Int,
    val rpcPort: Int,
    val p2pPort: Int,
    val workingDirectory: String,
    val genesisGroup: GenesisUrls? = null,
    val genesisOverridesFile: String,
    val publicUrl: String = "http://$keyName-api:9000",
    val pocCallbackUrl: String = "http://$keyName-api:9100",
    val config: ApplicationConfig,
    val useSnapshots: Boolean,
) {
    val composeFiles = when (isGenesis) {
        true -> GENESIS_COMPOSE_FILES
        false -> NODE_COMPOSE_FILES
    }.let { baseFiles: List<String> ->
        val additionalFiles = config.additionalDockerFilesByKeyName[keyName] ?: emptyList()
        baseFiles + additionalFiles.map { "$LOCAL_TEST_NET_DIR/$it" }
    }.onEach { file: String ->
        if (!Path.of(workingDirectory, file).exists()) {
            error("A docker file doesn't exist: $file")
        }
    }

    fun dockerProcess(vararg args: String): ProcessBuilder {
        val envMap = this.getCommonEnvMap(useSnapshots)
        return ProcessBuilder("docker", *args)
            .directory(File(workingDirectory))
            .also { it.environment().putAll(envMap) }
    }

    fun init() {
        tearDownExisting()
        setupFiles()
        val composeArgs = mutableListOf("compose", "-p", keyName)
        composeFiles.forEach { file ->
            composeArgs.addAll(listOf("-f", file))
        }
        composeArgs.addAll(listOf("--project-directory", workingDirectory, "up", "-d"))
        val dockerProcess = dockerProcess(*composeArgs.toTypedArray())
        val process = dockerProcess.start()
        process.inputStream.bufferedReader().lines().forEach { Logger.info(it, "") }
        process.errorStream.bufferedReader().lines().forEach { Logger.info(it, "") }
        process.waitFor()
        // Just register the log events
        getLocalInferencePairs(config)
        print("Genesis overrides file: $genesisOverridesFile | content: ${Files.readString(Path.of(workingDirectory, genesisOverridesFile))}")
    }

    fun tearDownExisting() {
        Logger.info("Tearing down existing docker group with keyName={}", keyName)
        val composeArgs = mutableListOf("compose", "-p", keyName)
        composeFiles.forEach { file ->
            composeArgs.addAll(listOf("-f", file))
        }
        composeArgs.addAll(listOf("--project-directory", workingDirectory, "down"))
        dockerProcess(*composeArgs.toTypedArray()).start().waitFor()
    }

    private fun getCommonEnvMap(useSnapshots: Boolean): Map<String, String> {
        return buildMap {
            put("KEY_NAME", keyName)
            put("NODE_HOST", "$keyName-node")
            put("DAPI_API__POC_CALLBACK_URL", pocCallbackUrl)
            put("DAPI_API__PUBLIC_URL", publicUrl)
            put("DAPI_API__PUBLIC_SERVER_PORT", "9000")
            put("DAPI_API__ML_SERVER_PORT", "9100")
            put("DAPI_API__ADMIN_SERVER_PORT", "9200")
            put("DAPI_NATS__HOST", "0.0.0.0")
            put("DAPI_NATS__PORT", "4222")
            put("DAPI_CHAIN_NODE__IS_GENESIS", isGenesis.toString().lowercase())
            put("NODE_CONFIG_PATH", "/root/node_config.json")
            put("NODE_CONFIG", nodeConfigFile)
            put("PUBLIC_URL", publicUrl)
            put("PUBLIC_SERVER_PORT", publicPort.toString())
            put("ML_SERVER_PORT", mlPort.toString())
            put("ADMIN_SERVER_PORT", adminPort.toString())
            put("NATS_SERVER_PORT", natsPort.toString())
            put("POC_CALLBACK_URL", pocCallbackUrl)
            put("IS_GENESIS", isGenesis.toString().lowercase())
            put("WIREMOCK_PORT", mockExternalPort.toString())
            put("PROXY_PORT", proxyPort.toString())
            put("RPC_PORT", rpcPort.toString())
            put("P2P_PORT", p2pPort.toString())
            put("GENESIS_OVERRIDES_FILE", genesisOverridesFile)
            put("SYNC_WITH_SNAPSHOTS", useSnapshots.toString().lowercase())
            put("SNAPSHOT_INTERVAL", "100")
            put("SNAPSHOT_KEEP_RECENT", "5")

            genesisGroup?.let {
                if (useSnapshots) {
                    put("RPC_SERVER_URL_1", it.rpcUrl)
                    put("RPC_SERVER_URL_2", it.rpcUrl.replace("genesis", "join1"))
                }
                put("SEED_NODE_RPC_URL", it.rpcUrl)
                put("SEED_NODE_P2P_URL", it.p2pUrl)
                put("SEED_API_URL", it.apiUrl)
            }
        }
    }

    @OptIn(ExperimentalPathApi::class)
    private fun setupFiles() {
        val baseDir = Path.of(workingDirectory)
        if (isGenesis) {
            val prodLocal = baseDir.resolve("prod-local")
            try {
                prodLocal.deleteRecursively()
            } catch (e: FileSystemException) {
                val rootCauses = mutableSetOf<Throwable>()
                fun extractRootCause(throwable: Throwable) {
                    throwable.cause?.let { cause ->
                        if (!rootCauses.contains(cause)) {
                            rootCauses.add(cause)
                            extractRootCause(cause)
                        }
                    }
                    throwable.suppressed.forEach { suppressed ->
                        if (!rootCauses.contains(suppressed)) {
                            rootCauses.add(suppressed)
                            extractRootCause(suppressed)
                        }
                    }
                }
                extractRootCause(e)
                rootCauses.forEach { cause ->
                    Logger.error("Root cause error deleting directory: {} ({})", cause.message, cause.javaClass.name)
                }
            }
        }

        val inferenceDir = baseDir.resolve("prod-local/$keyName")
        val mappingsDir = baseDir.resolve("prod-local/mock-server/$keyName/mappings")
        val filesDir = baseDir.resolve("prod-local/mock-server/$keyName/__files")
        val mappingsSourceDir = baseDir.resolve("testermint/src/main/resources/mappings")
        val publicHtmlDir = baseDir.resolve("public-html")

        Files.createDirectories(mappingsDir)
        Files.createDirectories(filesDir)
        Files.createDirectories(inferenceDir)
        mappingsSourceDir.copyToRecursively(mappingsDir, overwrite = true, followLinks = false)

        val templatePath = "testermint/src/main/resources/alternative-mappings/validate_poc_batch.template.json"
        val templateContent = baseDir.resolve(templatePath).toFile().readText()
        val content = templateContent.replace("{{KEY_NAME}}", keyName)
        val mappingFile = mappingsDir.resolve("validate_poc_batch.json")
        Files.writeString(mappingFile, content)

        if (Files.exists(publicHtmlDir)) {
            publicHtmlDir.copyToRecursively(filesDir, overwrite = true, followLinks = false)
        }
        val jsonOverrides = config.genesisSpec?.toJson(cosmosJson)?.let { "{ \"app_state\": $it }" } ?: "{}"
        Files.writeString(inferenceDir.resolve("genesis_overrides.json"), jsonOverrides, StandardOpenOption.CREATE)
        Logger.info("Setup files for keyName={}", keyName)
    }
    init {
        require(isGenesis || genesisGroup != null) { "Genesis group must be provided" }
    }
}

fun createDockerGroup(
    joinIter: Int,
    iteration: Int,
    genesisUrls: GenesisUrls?,
    config: ApplicationConfig,
    useSnapshots: Boolean
): DockerGroup {
<<<<<<< HEAD
    val keyName = if (iteration == 0) "genesis" else "join$joinIter"
    val nodeConfigFile = "${LOCAL_TEST_NET_DIR}/node_payload_mock_server_$keyName.json"
=======
    val keyName = if (iteration == 0) GENESIS_KEY_NAME else "join$joinIter"
    val nodeConfigFile = config.nodeConfigFileByKeyName[keyName]
        .let { fileOrNull: String? -> fileOrNull ?: "node_payload_mock-server_$keyName.json" }
        .let { file: String -> "$LOCAL_TEST_NET_DIR/$file" }
>>>>>>> 8241cccf
    val repoRoot = getRepoRoot()

    val nodeFile = Path.of(repoRoot, nodeConfigFile)
    if (!Files.exists(nodeFile)) {
        Files.writeString(
            nodeFile, """
            [
              {
                "id": "mock-server",
                "host": "$keyName-mock-server",
                "inference_port": 8080,
                "poc_port": 8080,
                "max_concurrent": 10,
                "models": [
                  "Qwen/Qwen2.5-7B-Instruct"
                ]
              }
            ]
        """.trimIndent()
        )
    }
    return DockerGroup(
        dockerClient = DockerClientBuilder.getInstance().build(),
        keyName = keyName,
        publicPort = 9000 + iteration,
        mlPort = 9001 + iteration,
        adminPort = 9002 + iteration,
        natsPort = 9004 + iteration,
        nodeConfigFile = nodeConfigFile,
        isGenesis = iteration == 0,
        mockExternalPort = 8090 + iteration,
        proxyPort = 8000 + iteration,
        rpcPort = 26657 + iteration,
        p2pPort = 26656 + iteration,
        workingDirectory = repoRoot,
        genesisOverridesFile = "inference-chain/test_genesis_overrides.json",
        genesisGroup = genesisUrls,
        config = config,
        useSnapshots = useSnapshots,
    )
}

fun getRepoRoot(): String {
    val currentDir = Path.of("").toAbsolutePath()
    return generateSequence(currentDir) { it.parent }
        .firstOrNull { it.fileName.toString() == "inference-ignite" }
        ?.toString()
        ?: throw IllegalStateException("Repository root 'inference-ignite' not found")
}

fun initializeCluster(joinCount: Int = 0, config: ApplicationConfig, currentCluster: LocalCluster?): List<DockerGroup> {
    TestState.rebooting = true
    try {
        val genesisGroup = createDockerGroup(0, 0, null, config, false)
        val joinSize = currentCluster?.joinPairs?.size ?: 0
        if (joinSize > joinCount) {
            (joinCount until joinSize).mapIndexed { _, index ->
                val actualIndex = (index + 1) * 10
                createDockerGroup(index + 1, actualIndex, GenesisUrls(genesisGroup.keyName.trimStart('/')), config, false)
            }.forEach { it.tearDownExisting() }
        }
        val joinGroups = (1..joinCount).mapIndexed { index, _ ->
            val actualIndex = (index + 1) * 10
            createDockerGroup(index + 1, actualIndex, GenesisUrls(genesisGroup.keyName.trimStart('/')), config, false)
        }
        val allGroups = listOf(genesisGroup) + joinGroups
        Logger.info("Initializing cluster with {} nodes", allGroups.size)
        allGroups.forEach { it.tearDownExisting() }
        genesisGroup.init()
        // TODO: can we wait here by querying the genesis API?
        Thread.sleep(Duration.ofSeconds(30L))
        joinGroups.forEach { it.init() }
        return allGroups
    } finally {
        TestState.rebooting = false
    }
}

fun initCluster(
    joinCount: Int = 2,
    config: ApplicationConfig = inferenceConfig,
    reboot: Boolean = false,
    resetMlNodes: Boolean = true,
): Pair<LocalCluster, LocalInferencePair> {
    logSection("Cluster Discovery")
    val rebootFlagOn = Files.deleteIfExists(Path.of("reboot.txt"))
    val cluster = setupLocalCluster(joinCount, config, reboot || rebootFlagOn)
    Thread.sleep(50000)
    try {
        logSection("Found cluster, initializing")
        initialize(cluster.allPairs, resetMlNodesTo = resetMlNodes)
    } catch (e: Exception) {
        Logger.error(e, "Failed to initialize cluster")
        if (reboot) {
            Logger.error(e, "Failed to initialize cluster, rebooting")
            throw e
        }
        Logger.error(e, "Error initializing cluser, retrying")
        logSection("Exception during cluster initialization, retrying")
        return initCluster(joinCount, config, reboot = true)
    }
    logSection("Cluster Initialized")
    cluster.allPairs.forEach {
        Logger.info("${it.name} has account ${it.node.getAddress()}", "")
    }
    return cluster to cluster.genesis
}

fun setupLocalCluster(joinCount: Int, config: ApplicationConfig, reboot: Boolean = false): LocalCluster {
    val currentCluster = getLocalCluster(config)
    val size = currentCluster?.joinPairs?.size ?: 0
    if (!reboot && clusterMatchesConfig(currentCluster, joinCount, config)) {
        return currentCluster
    } else {
        if (!reboot) {
            logSection("Cluster does not match config, rebooting")
        }
        if (reboot) {
            logSection("Rebooting cluster by request")
        }
        initializeCluster(joinCount, config, currentCluster)
        return getLocalCluster(config) ?: error("Local cluster not initialized")
    }
}

@OptIn(ExperimentalContracts::class)
fun clusterMatchesConfig(cluster: LocalCluster?, joinCount: Int, config: ApplicationConfig): Boolean {
    contract {
        returns(true) implies (cluster != null)
    }
    if (cluster == null) return false
    if (cluster.joinPairs.size != joinCount) return false
    val genesisState = cluster.genesis.node.getGenesisState()
    return config.genesisSpec?.matches(genesisState.appState) != false
}

fun getLocalCluster(config: ApplicationConfig): LocalCluster? {
    val currentPairs = getLocalInferencePairs(config)
    val (genesis, join) = currentPairs.partition { it.name == "/${config.genesisName}" }
    if (genesis.size != 1) {
        Logger.error("Expected exactly one genesis pair, found ${genesis.size}", "")
    }
    return genesis.singleOrNull()?.let {
        LocalCluster(it, join)
    }
}

data class LocalCluster(
    val genesis: LocalInferencePair,
    val joinPairs: List<LocalInferencePair>,
) {
    val allPairs = listOf(genesis) + joinPairs
    fun withAdditionalJoin(joinCount: Int = 1): LocalCluster {
        val currentMaxJoin = this.joinPairs.size
        val newMaxJoin = currentMaxJoin + joinCount
        val newJoinGroups =
            (currentMaxJoin + 1..newMaxJoin).map {
                createDockerGroup(
                    it,
                    iteration = it * 10,
                    genesisUrls = GenesisUrls(this.genesis.name.trimStart('/')),
                    config = this.genesis.config,
                    useSnapshots = true
                )
            }
        newJoinGroups.forEach { it.tearDownExisting() }
        newJoinGroups.forEach { it.init() }
        return getLocalCluster(this.genesis.config)!!
    }

    fun withConsumer(name: String, action: (Consumer) -> Unit) {
        val consumer = create(this, name)
        try {
            action(consumer)
        } finally {
            consumer.pair.node.close()
        }
    }

}

class Consumer(val name: String, val pair: LocalInferencePair, val address: String) {
    companion object {
        fun create(localCluster: LocalCluster, name: String): Consumer {
            // TODO: Add Kube creation
            val newConfig = localCluster.genesis.config.copy(execName = localCluster.genesis.config.appName)
            val dockerExec = DockerExecutor(
                name,
                newConfig,
            )
            val cli = ApplicationCLI(
                newConfig,
                LogOutput(name, "consumer"),
                dockerExec,
                listOf()
            )
            cli.createContainer(doNotStartChain = true)
            val newKey = cli.createKey(name)
            localCluster.genesis.api.addUnfundedInferenceParticipant(
                UnfundedInferenceParticipant(
                    "",
                    listOf(),
                    "",
                    newKey.pubkey.key,
                    newKey.address
                )
            )
            // Need time to make sure consumer is added
            localCluster.genesis.node.waitForNextBlock(2)
            return Consumer(
                name = name,
                pair = LocalInferencePair(cli, localCluster.genesis.api, null, name, localCluster.genesis.config),
                address = newKey.address,
            )
        }
    }
}<|MERGE_RESOLUTION|>--- conflicted
+++ resolved
@@ -209,15 +209,10 @@
     config: ApplicationConfig,
     useSnapshots: Boolean
 ): DockerGroup {
-<<<<<<< HEAD
-    val keyName = if (iteration == 0) "genesis" else "join$joinIter"
-    val nodeConfigFile = "${LOCAL_TEST_NET_DIR}/node_payload_mock_server_$keyName.json"
-=======
     val keyName = if (iteration == 0) GENESIS_KEY_NAME else "join$joinIter"
     val nodeConfigFile = config.nodeConfigFileByKeyName[keyName]
-        .let { fileOrNull: String? -> fileOrNull ?: "node_payload_mock-server_$keyName.json" }
+        .let { fileOrNull: String? -> fileOrNull ?: "node_payload_mock_server_$keyName.json" }
         .let { file: String -> "$LOCAL_TEST_NET_DIR/$file" }
->>>>>>> 8241cccf
     val repoRoot = getRepoRoot()
 
     val nodeFile = Path.of(repoRoot, nodeConfigFile)
