import com.productscience.getLocalInferencePairs
import com.productscience.inferenceConfig
import com.productscience.initialize
import org.assertj.core.api.Assertions.assertThat
import org.junit.jupiter.api.Test

val minDeposit = 10000000L

class UpgradeTests : TestermintTest() {
    @Test
    fun `submit upgrade`() {
        val pairs = getLocalInferencePairs(inferenceConfig)
        val highestFunded = initialize(pairs)
        val height = highestFunded.getCurrentBlockHeight()
        val checksum = "2067b6d330ef1d1d0037a769ebec146788a2e006c4c88d709ff0fbec6f13daef"
        val path = getBinaryPath("v2/inferenced.zip", checksum)
<<<<<<< HEAD
        val apiCheckshum = "76c0767c1e3b1635e7860b58d594e82daccf0a0786a1b99782e4ca7f4ae3a3e8"
=======
        val apiCheckshum = "3333d0b0e3a088aaf9ced861687b9b8694ccfe9c79b826a973d7b408426f5daa"
>>>>>>> 221c5394
        val apiPath = getBinaryPath("v2/dapi/decentralized-api.zip", apiCheckshum)
        val response = highestFunded.node.submitUpgradeProposal(
            title = "v0.0.2test",
            description = "For testing",
            binaryPath = path,
            apiBinaryPath = apiPath,
            height = height + 15
        )
        val proposalId = response.getProposalId()
        if (proposalId == null) {
            assert(false)
            return
        }
        val depositResponse = highestFunded.node.makeGovernanceDeposit(proposalId, minDeposit)
        println("DEPOSIT:\n" + depositResponse)
        pairs.forEach {
            val response2 = it.node.voteOnProposal(proposalId, "yes")
            assertThat(response2).isNotNull()
            println("VOTE:\n" + response2)
        }
    }

    fun getBinaryPath(path: String, sha: String): String {
        return "http://binary-server/$path?checksum=sha256:$sha"
    }
}<|MERGE_RESOLUTION|>--- conflicted
+++ resolved
@@ -14,11 +14,7 @@
         val height = highestFunded.getCurrentBlockHeight()
         val checksum = "2067b6d330ef1d1d0037a769ebec146788a2e006c4c88d709ff0fbec6f13daef"
         val path = getBinaryPath("v2/inferenced.zip", checksum)
-<<<<<<< HEAD
-        val apiCheckshum = "76c0767c1e3b1635e7860b58d594e82daccf0a0786a1b99782e4ca7f4ae3a3e8"
-=======
         val apiCheckshum = "3333d0b0e3a088aaf9ced861687b9b8694ccfe9c79b826a973d7b408426f5daa"
->>>>>>> 221c5394
         val apiPath = getBinaryPath("v2/dapi/decentralized-api.zip", apiCheckshum)
         val response = highestFunded.node.submitUpgradeProposal(
             title = "v0.0.2test",
