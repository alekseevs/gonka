--- conflicted
+++ resolved
@@ -160,18 +160,12 @@
 	o.stopChan <- StopPoCEvent{action: action}
 }
 
-<<<<<<< HEAD
 func ProcessNewBlockEvent(
 	orchestrator *PoCOrchestrator,
 	event *chainevents.JSONRPCResponse,
 	transactionRecorder cosmosclient.InferenceCosmosClient,
 	configManager *apiconfig.ConfigManager,
 ) {
-=======
-var CurrentHeight = int64(0)
-
-func ProcessNewBlockEvent(orchestrator *PoCOrchestrator, nodePoCOrchestrator *NodePoCOrchestrator, event *chainevents.JSONRPCResponse, transactionRecorder cosmosclient.InferenceCosmosClient) {
->>>>>>> f47bda72
 	if event.Result.Data.Type != "tendermint/event/NewBlock" {
 		log.Fatalf("Expected tendermint/event/NewBlock event, got %s", event.Result.Data.Type)
 		return
@@ -225,16 +219,11 @@
 	}
 
 	if proofofcompute.IsEndOfPoCStage(blockHeight) {
-<<<<<<< HEAD
-		slog.Info("IsEndOfPoCStage: sending StopPoCEvent to the PoC orchestrator")
-		orchestrator.StopProcessing(createSubmitPoCCallback(transactionRecorder, configManager))
-=======
 		slog.Info("IsEndOfPoCStage. Calling MoveToValidationStage")
 		//orchestrator.StopProcessing(createSubmitPoCCallback(transactionRecorder))
 
 		nodePoCOrchestrator.MoveToValidationStage(blockHeight)
 
->>>>>>> f47bda72
 		return
 	}
 
@@ -242,29 +231,7 @@
 		slog.Info("IsStartOfPoCValidationStage")
 
 		go func() {
-<<<<<<< HEAD
-			err := configManager.SetPreviousSeed(configManager.GetCurrentSeed())
-			if err != nil {
-				slog.Error("Failed to set previous seed", "error", err)
-				return
-			}
-			err = configManager.SetCurrentSeed(configManager.GetUpcomingSeed())
-			if err != nil {
-				slog.Error("Failed to set current seed", "error", err)
-				return
-			}
-			previousSeed := configManager.GetPreviousSeed()
-			slog.Info("IsSetNewValidatorsStage: sending ClaimRewards transaction", "seed", previousSeed)
-			err = transactionRecorder.ClaimRewards(&inference.MsgClaimRewards{
-				Seed:           previousSeed.Seed,
-				PocStartHeight: uint64(previousSeed.Height),
-			})
-			if err != nil {
-				slog.Error("Failed to send ClaimRewards transaction", "error", err)
-			}
-=======
 			nodePoCOrchestrator.ValidateReceivedBatches(blockHeight)
->>>>>>> f47bda72
 		}()
 
 		return
@@ -321,38 +288,23 @@
 	return hash, nil
 }
 
-<<<<<<< HEAD
 func createSubmitPoCCallback(
 	transactionRecorder cosmosclient.InferenceCosmosClient,
 	configManager *apiconfig.ConfigManager,
 ) func(proofs *ProofOfComputeResults) {
-=======
-func createSubmitPoCCallback(transactionRecorder cosmosclient.InferenceCosmosClient) func(proofs *ProofOfComputeResults) {
->>>>>>> f47bda72
 	return func(proofs *ProofOfComputeResults) {
 		nonce := make([]string, len(proofs.Results))
 		for i, p := range proofs.Results {
 			nonce[i] = p.Nonce
 		}
 
-<<<<<<< HEAD
 		slog.Debug("Old Seed Signature", "seed", configManager.GetCurrentSeed())
 		err := getNextSeedSignature(proofs, transactionRecorder, configManager)
-=======
-		// Deprecated
-		slog.Debug("Old Seed Signature", "seed", CurrentSeed)
-		seedInfo, err := getNextSeedSignature(proofs.BlockHeight, &transactionRecorder)
->>>>>>> f47bda72
 		if err != nil {
 			slog.Error("Failed to get next seed signature", "error", err)
 			return
 		}
-<<<<<<< HEAD
 		slog.Debug("New Seed Signature", "seed", configManager.GetUpcomingSeed())
-=======
-		UpcomingSeed = *seedInfo
-		slog.Debug("New Seed Signature", "seed", UpcomingSeed)
->>>>>>> f47bda72
 
 		message := inference.MsgSubmitPoC{
 			BlockHeight:   proofs.BlockHeight,
@@ -369,7 +321,6 @@
 	}
 }
 
-<<<<<<< HEAD
 func getNextSeedSignature(
 	proofs *ProofOfComputeResults,
 	transactionRecorder cosmosclient.InferenceCosmosClient,
@@ -396,8 +347,6 @@
 	return nil
 }
 
-=======
->>>>>>> f47bda72
 func incrementBytes(nonce []byte) {
 	for i := len(nonce) - 1; i >= 0; i-- {
 		nonce[i]++
