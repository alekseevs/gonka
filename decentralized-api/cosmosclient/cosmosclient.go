package cosmosclient

import (
	"context"
	upgradetypes "cosmossdk.io/x/upgrade/types"
	"decentralized-api/apiconfig"
	"decentralized-api/internal/nats/client"
	"decentralized-api/logging"
	"errors"
	"fmt"
	ctypes "github.com/cometbft/cometbft/rpc/core/types"
	sdkclient "github.com/cosmos/cosmos-sdk/client"
	"github.com/cosmos/cosmos-sdk/client/grpc/cmtservice"
	sdk "github.com/cosmos/cosmos-sdk/types"
	authtypes "github.com/cosmos/cosmos-sdk/x/auth/types"
	"github.com/golang/protobuf/proto"
	"github.com/ignite/cli/v28/ignite/pkg/cosmosaccount"
	"github.com/productscience/inference/api/inference/inference"
	"log"
	"os/user"
	"path/filepath"
	"strings"
	"time"

	"github.com/ignite/cli/v28/ignite/pkg/cosmosclient"
	"github.com/productscience/inference/x/inference/types"
)

type InferenceCosmosClient struct {
<<<<<<< HEAD
	ctx     context.Context
	address string
	account *cosmosaccount.Account
	manager TxManager
}

func NewInferenceCosmosClientWithRetry(
	ctx context.Context,
	addressPrefix string,
	maxRetries int,
	delay time.Duration,
	config *apiconfig.ConfigManager) (*InferenceCosmosClient, error) {
=======
	Client    *cosmosclient.Client
	Account   *cosmosaccount.Account
	Address   string
	Context   context.Context
	TxFactory *tx.Factory
}

func NewInferenceCosmosClientWithRetry(ctx context.Context, addressPrefix string, maxRetries int, delay time.Duration, config *apiconfig.ConfigManager) (*InferenceCosmosClient, error) {
>>>>>>> cee9cda4
	var client *InferenceCosmosClient
	var err error
	logging.Info("Connecting to cosmos sdk node", types.System, "config", config, "height", config.GetHeight())
	for i := 0; i < maxRetries; i++ {
		client, err = NewInferenceCosmosClient(ctx, addressPrefix, config.GetChainNodeConfig(), config.GetNatsConfig())
		if err == nil {
			return client, nil
		}
		log.Printf("Failed to connect to cosmos sdk node, retrying in %s. err = %s", delay, err)
		time.Sleep(delay)
	}

	return nil, errors.New("failed to connect to cosmos sdk node after multiple retries")
}

func expandPath(path string) (string, error) {
	if strings.HasPrefix(path, "~/") {
		usr, err := user.Current()
		if err != nil {
			return "", err
		}
		path = filepath.Join(usr.HomeDir, path[2:])
	}
	return filepath.Abs(path)
}

func NewInferenceCosmosClient(ctx context.Context, addressPrefix string, nodeConfig apiconfig.ChainNodeConfig, natsConfig apiconfig.NatsServerConfig) (*InferenceCosmosClient, error) {
	// Get absolute path to keyring directory
	keyringDir, err := expandPath(nodeConfig.KeyringDir)
	if err != nil {
		return nil, err
	}

	log.Printf("Initializing cosmos Client."+
		"NodeUrl = %s. KeyringBackend = %s. KeyringDir = %s", nodeConfig.Url, nodeConfig.KeyringBackend, keyringDir)
	cosmoclient, err := cosmosclient.New(
		ctx,
		cosmosclient.WithAddressPrefix(addressPrefix),
		cosmosclient.WithNodeAddress(nodeConfig.Url),
		cosmosclient.WithKeyringBackend(cosmosaccount.KeyringBackend(nodeConfig.KeyringBackend)),
		cosmosclient.WithKeyringDir(keyringDir),
		cosmosclient.WithGasPrices("0icoin"),
		cosmosclient.WithFees("0icoin"),
		cosmosclient.WithGas("auto"),
		cosmosclient.WithGasAdjustment(5),
	)
	if err != nil {
		return nil, err
	}

	account, err := cosmoclient.AccountRegistry.GetByName(nodeConfig.AccountName)
	if err != nil {
		return nil, err
	}

	addr, err := account.Address(addressPrefix)
	if err != nil {
		return nil, err
	}

	natsConn, err := client.ConnectToNats(natsConfig.Host, natsConfig.Port, "tx_manager")
	if err != nil {
		return nil, err
	}

	mn, err := NewTxManager(ctx, &cosmoclient, &account, authtypes.AccountRetriever{}, natsConn, addr, 5)
	if err != nil {
		return nil, err
	}

	if err := mn.SendTxs(); err != nil {
		return nil, err
	}

	if err := mn.ObserveTxs(); err != nil {
		return nil, err
	}

	return &InferenceCosmosClient{
		ctx:     ctx,
		address: addr,
		account: &account,
		manager: mn,
	}, nil
}

type CosmosMessageClient interface {
	SignBytes(seed []byte) ([]byte, error)
	StartInference(transaction *inference.MsgStartInference) error
	FinishInference(transaction *inference.MsgFinishInference) error
	ReportValidation(transaction *inference.MsgValidation) error
	SubmitNewParticipant(transaction *inference.MsgSubmitNewParticipant) error
	SubmitNewUnfundedParticipant(transaction *inference.MsgSubmitNewUnfundedParticipant) error
	SubmitPocBatch(transaction *inference.MsgSubmitPocBatch) error
	SubmitPoCValidation(transaction *inference.MsgSubmitPocValidation) error
	SubmitSeed(transaction *inference.MsgSubmitSeed) error
	ClaimRewards(transaction *inference.MsgClaimRewards) error
	CreateTrainingTask(transaction *inference.MsgCreateTrainingTask) (*inference.MsgCreateTrainingTaskResponse, error)
	ClaimTrainingTaskForAssignment(transaction *inference.MsgClaimTrainingTaskForAssignment) (*inference.MsgClaimTrainingTaskForAssignmentResponse, error)
	AssignTrainingTask(transaction *inference.MsgAssignTrainingTask) (*inference.MsgAssignTrainingTaskResponse, error)
	SubmitUnitOfComputePriceProposal(transaction *inference.MsgSubmitUnitOfComputePriceProposal) error
	BridgeExchange(transaction *types.MsgBridgeExchange) error
	NewInferenceQueryClient() types.QueryClient
	NewCometQueryClient() cmtservice.ServiceClient
	BankBalances(ctx context.Context, address string) ([]sdk.Coin, error)
	SendTransactionAsyncWithRetry(rawTx sdk.Msg) (*sdk.TxResponse, error)
	SendTransactionAsyncNoRetry(rawTx sdk.Msg) (*sdk.TxResponse, error)
	SendTransactionSyncNoRetry(transaction proto.Message, dstMsg proto.Message) error
	Status(ctx context.Context) (*ctypes.ResultStatus, error)
	GetContext() context.Context
	GetClientContext() sdkclient.Context
	GetAddress() string
	GetAccount() *cosmosaccount.Account
}

func (icc *InferenceCosmosClient) GetClientContext() sdkclient.Context {
	return icc.manager.GetClientContext()
}

func (icc *InferenceCosmosClient) Status(ctx context.Context) (*ctypes.ResultStatus, error) {
	return icc.manager.Status(ctx)
}

func (icc *InferenceCosmosClient) GetContext() context.Context {
	return icc.ctx
}

func (icc *InferenceCosmosClient) GetAddress() string {
	return icc.address
}

func (icc *InferenceCosmosClient) GetAccount() *cosmosaccount.Account {
	return icc.account
}

func (icc *InferenceCosmosClient) SignBytes(seed []byte) ([]byte, error) {
	return icc.manager.SignBytes(seed)
}

func (icc *InferenceCosmosClient) StartInference(transaction *inference.MsgStartInference) error {
	transaction.Creator = icc.address
	_, err := icc.manager.SendTransactionAsyncWithRetry(transaction)
	return err
}

func (icc *InferenceCosmosClient) FinishInference(transaction *inference.MsgFinishInference) error {
	transaction.Creator = icc.address
	transaction.ExecutedBy = icc.address
	_, err := icc.manager.SendTransactionAsyncWithRetry(transaction)
	return err
}

func (icc *InferenceCosmosClient) ReportValidation(transaction *inference.MsgValidation) error {
	transaction.Creator = icc.address
	logging.Info("Reporting validation", types.Validation, "value", transaction.Value, "type", fmt.Sprintf("%T", transaction), "creator", transaction.Creator)
	_, err := icc.manager.SendTransactionAsyncWithRetry(transaction)
	return err
}

func (icc *InferenceCosmosClient) SubmitNewParticipant(transaction *inference.MsgSubmitNewParticipant) error {
	transaction.Creator = icc.address
	// TODO check may be with retry
	_, err := icc.manager.SendTransactionAsyncNoRetry(transaction)
	return err
}

func (icc *InferenceCosmosClient) SubmitNewUnfundedParticipant(transaction *inference.MsgSubmitNewUnfundedParticipant) error {
	transaction.Creator = icc.address
	_, err := icc.manager.SendTransactionAsyncNoRetry(transaction)
	return err
}

func (icc *InferenceCosmosClient) ClaimRewards(transaction *inference.MsgClaimRewards) error {
	transaction.Creator = icc.address
	// TODO check may be with retry
	_, err := icc.manager.SendTransactionAsyncNoRetry(transaction)
	return err
}

func (icc *InferenceCosmosClient) BankBalances(ctx context.Context, address string) ([]sdk.Coin, error) {
	return icc.manager.BankBalances(ctx, address)
}

func (icc *InferenceCosmosClient) SubmitPocBatch(transaction *inference.MsgSubmitPocBatch) error {
	transaction.Creator = icc.address
	_, err := icc.manager.SendTransactionAsyncWithRetry(transaction)
	return err
}

func (icc *InferenceCosmosClient) SubmitPoCValidation(transaction *inference.MsgSubmitPocValidation) error {
	transaction.Creator = icc.address
	_, err := icc.manager.SendTransactionAsyncWithRetry(transaction)
	return err
}

func (icc *InferenceCosmosClient) SubmitSeed(transaction *inference.MsgSubmitSeed) error {
	transaction.Creator = icc.address
	_, err := icc.manager.SendTransactionAsyncNoRetry(transaction)
	return err
}

func (icc *InferenceCosmosClient) SubmitUnitOfComputePriceProposal(transaction *inference.MsgSubmitUnitOfComputePriceProposal) error {
	transaction.Creator = icc.address
	_, err := icc.manager.SendTransactionAsyncNoRetry(transaction)
	return err
}

func (icc *InferenceCosmosClient) CreateTrainingTask(transaction *inference.MsgCreateTrainingTask) (*inference.MsgCreateTrainingTaskResponse, error) {
	transaction.Creator = icc.address
	msg := &inference.MsgCreateTrainingTaskResponse{}

	if err := icc.SendTransactionSyncNoRetry(transaction, msg); err != nil {
		return nil, err
	}
	return msg, nil
}

func (icc *InferenceCosmosClient) ClaimTrainingTaskForAssignment(transaction *inference.MsgClaimTrainingTaskForAssignment) (*inference.MsgClaimTrainingTaskForAssignmentResponse, error) {
	transaction.Creator = icc.address
	msg := &inference.MsgClaimTrainingTaskForAssignmentResponse{}
	if err := icc.SendTransactionSyncNoRetry(transaction, msg); err != nil {
		return nil, err
	}
	return msg, nil
}

func (icc *InferenceCosmosClient) AssignTrainingTask(transaction *inference.MsgAssignTrainingTask) (*inference.MsgAssignTrainingTaskResponse, error) {
	transaction.Creator = icc.address
	result, err := icc.manager.SendTransactionSyncNoRetry(transaction)
	if err != nil {
		logging.Error("Failed to send transaction", types.Messages, "error", err, "result", result)
		return nil, err
	}

<<<<<<< HEAD
	msg := &inference.MsgAssignTrainingTaskResponse{}
	err = ParseMsgResponse(result.TxResult.Data, 0, msg)
=======
	response := inference.MsgAssignTrainingTaskResponse{}
	err = WaitForResponse(icc.Context, icc.Client, result.TxHash, &response)
	return &response, err
}

func (icc *InferenceCosmosClient) BridgeExchange(transaction *types.MsgBridgeExchange) error {
	transaction.Validator = icc.Address
	_, err := icc.SendTransaction(transaction)
	return err
}

var accountRetriever = authtypes.AccountRetriever{}

func (c *InferenceCosmosClient) BroadcastMessage(ctx context.Context, msg sdk.Msg) (*sdk.TxResponse, error) {
	factory, err := c.getFactory()
	if err != nil {
		return nil, err
	}
	unsignedTx, err := factory.BuildUnsignedTx(msg)
	if err != nil {
		return nil, err
	}
	txBytes, err := c.getSignedBytes(ctx, unsignedTx, factory)
>>>>>>> cee9cda4
	if err != nil {
		logging.Error("Failed to parse message response", types.Messages, "error", err)
		return nil, err
	}
<<<<<<< HEAD
	return msg, err
}

func (icc *InferenceCosmosClient) BridgeExchange(transaction *types.MsgBridgeExchange) error {
	transaction.Validator = icc.address
	_, err := icc.manager.SendTransactionAsyncNoRetry(transaction)
	return err
}

func (icc *InferenceCosmosClient) SendTransactionAsyncWithRetry(msg sdk.Msg) (*sdk.TxResponse, error) {
	return icc.manager.SendTransactionAsyncWithRetry(msg)
}
=======
	return c.Client.Context().BroadcastTxSync(txBytes)
}

// TODO: This is likely not as guaranteed to be unique as we want. Will fix
func getTimestamp() time.Time {
	// Use the current time in seconds since epoch
	return time.Now().Add(time.Second * 60) // Adding 60 seconds to ensure the transaction is valid for a while
}

func (c *InferenceCosmosClient) getSignedBytes(ctx context.Context, unsignedTx client.TxBuilder, factory *tx.Factory) ([]byte, error) {
	// Gas is not charged, but without a high gas limit the transactions fail
	unsignedTx.SetGasLimit(1000000000)
	unsignedTx.SetFeeAmount(sdk.Coins{})
	timestamp := getTimestamp()
	unsignedTx.SetUnordered(true)
	unsignedTx.SetTimeoutTimestamp(timestamp)
	name := c.Account.Name
	logging.Debug("Signing transaction", types.Messages, "name", name)
	err := tx.Sign(ctx, *factory, name, unsignedTx, false)
	if err != nil {
		logging.Error("Failed to sign transaction", types.Messages, "error", err)
		return nil, err
	}
	txBytes, err := c.Client.Context().TxConfig.TxEncoder()(unsignedTx.GetTx())
	if err != nil {
		logging.Error("Failed to encode transaction", types.Messages, "error", err)
		return nil, err
	}
	return txBytes, nil
}

func (c *InferenceCosmosClient) getFactory() (*tx.Factory, error) {
	// Now that we don't need the sequence, we only need to create the factory if it doesn't exist
	if c.TxFactory != nil {
		return c.TxFactory, nil
	}
	address, err := c.Account.Record.GetAddress()
	if err != nil {
		logging.Error("Failed to get account address", types.Messages, "error", err)
		return nil, err
	}
	accountNumber, _, err := accountRetriever.GetAccountNumberSequence(c.Client.Context(), address)
	if err != nil {
		logging.Error("Failed to get account number and sequence", types.Messages, "error", err)
		return nil, err
	}
	factory := c.Client.TxFactory.
		WithAccountNumber(accountNumber).WithGasAdjustment(10).WithFees("").WithGasPrices("").WithGas(0).WithUnordered(true)
	c.TxFactory = &factory
	return &factory, nil
}

func (icc *InferenceCosmosClient) SendTransaction(msg sdk.Msg) (*sdk.TxResponse, error) {
	// create a guid
	id := uuid.New().String()

	logging.Debug("Start Broadcast", types.Messages, "id", id)
	response, err := icc.BroadcastMessage(icc.Context, msg)
	logging.Debug("Finish broadcast", types.Messages, "id", id)
	if err != nil {
		logging.Error("Failed to broadcast transaction", types.Messages, "error", err)
		return response, err
	}

	if response == nil {
		logging.Warn("Broadcast returned nil response, potentially async mode or error", types.Messages, "id", id)
		return nil, nil
	}

	logging.Debug("Transaction broadcast raw response", types.Messages, "id", id, "txHash", response.TxHash, "code", response.Code)
>>>>>>> cee9cda4

func (icc *InferenceCosmosClient) SendTransactionAsyncNoRetry(msg sdk.Msg) (*sdk.TxResponse, error) {
	return icc.manager.SendTransactionAsyncNoRetry(msg)
}

func (icc *InferenceCosmosClient) GetUpgradePlan() (*upgradetypes.QueryCurrentPlanResponse, error) {
	return icc.NewUpgradeQueryClient().CurrentPlan(icc.ctx, &upgradetypes.QueryCurrentPlanRequest{})
}

func (icc *InferenceCosmosClient) GetPartialUpgrades() (*types.QueryAllPartialUpgradeResponse, error) {
	return icc.NewInferenceQueryClient().PartialUpgradeAll(icc.ctx, &types.QueryAllPartialUpgradeRequest{})
}

func (icc *InferenceCosmosClient) NewUpgradeQueryClient() upgradetypes.QueryClient {
	return upgradetypes.NewQueryClient(icc.manager.GetClientContext())
}

func (icc *InferenceCosmosClient) NewInferenceQueryClient() types.QueryClient {
	return types.NewQueryClient(icc.manager.GetClientContext())
}

func (icc *InferenceCosmosClient) NewCometQueryClient() cmtservice.ServiceClient {
	return cmtservice.NewServiceClient(icc.manager.GetClientContext())
}

func (icc *InferenceCosmosClient) SendTransactionSyncNoRetry(transaction proto.Message, dstMsg proto.Message) error {
	result, err := icc.manager.SendTransactionSyncNoRetry(transaction)
	if err != nil {
		logging.Error("Failed to send transaction", types.Messages, "error", err, "result", result)
		return err
	}

	err = ParseMsgResponse(result.TxResult.Data, 0, dstMsg)
	if err != nil {
		logging.Error("Failed to parse message response", types.Messages, "error", err)
		return err
	}
	return nil
}<|MERGE_RESOLUTION|>--- conflicted
+++ resolved
@@ -27,7 +27,7 @@
 )
 
 type InferenceCosmosClient struct {
-<<<<<<< HEAD
+	txFactory *tx.Factory
 	ctx     context.Context
 	address string
 	account *cosmosaccount.Account
@@ -40,16 +40,6 @@
 	maxRetries int,
 	delay time.Duration,
 	config *apiconfig.ConfigManager) (*InferenceCosmosClient, error) {
-=======
-	Client    *cosmosclient.Client
-	Account   *cosmosaccount.Account
-	Address   string
-	Context   context.Context
-	TxFactory *tx.Factory
-}
-
-func NewInferenceCosmosClientWithRetry(ctx context.Context, addressPrefix string, maxRetries int, delay time.Duration, config *apiconfig.ConfigManager) (*InferenceCosmosClient, error) {
->>>>>>> cee9cda4
 	var client *InferenceCosmosClient
 	var err error
 	logging.Info("Connecting to cosmos sdk node", types.System, "config", config, "height", config.GetHeight())
@@ -284,19 +274,27 @@
 		return nil, err
 	}
 
-<<<<<<< HEAD
 	msg := &inference.MsgAssignTrainingTaskResponse{}
 	err = ParseMsgResponse(result.TxResult.Data, 0, msg)
-=======
-	response := inference.MsgAssignTrainingTaskResponse{}
-	err = WaitForResponse(icc.Context, icc.Client, result.TxHash, &response)
-	return &response, err
+	if err != nil {
+		logging.Error("Failed to parse message response", types.Messages, "error", err)
+		return nil, err
+	}
+	return msg, err
 }
 
 func (icc *InferenceCosmosClient) BridgeExchange(transaction *types.MsgBridgeExchange) error {
-	transaction.Validator = icc.Address
-	_, err := icc.SendTransaction(transaction)
-	return err
+	transaction.Validator = icc.address
+	_, err := icc.manager.SendTransactionAsyncNoRetry(transaction)
+	return err
+}
+
+func (icc *InferenceCosmosClient) SendTransactionAsyncWithRetry(msg sdk.Msg) (*sdk.TxResponse, error) {
+	return icc.manager.SendTransactionAsyncWithRetry(msg)
+}
+
+func (icc *InferenceCosmosClient) SendTransactionAsyncNoRetry(msg sdk.Msg) (*sdk.TxResponse, error) {
+	return icc.manager.SendTransactionAsyncNoRetry(msg)
 }
 
 var accountRetriever = authtypes.AccountRetriever{}
@@ -311,25 +309,9 @@
 		return nil, err
 	}
 	txBytes, err := c.getSignedBytes(ctx, unsignedTx, factory)
->>>>>>> cee9cda4
-	if err != nil {
-		logging.Error("Failed to parse message response", types.Messages, "error", err)
-		return nil, err
-	}
-<<<<<<< HEAD
-	return msg, err
-}
-
-func (icc *InferenceCosmosClient) BridgeExchange(transaction *types.MsgBridgeExchange) error {
-	transaction.Validator = icc.address
-	_, err := icc.manager.SendTransactionAsyncNoRetry(transaction)
-	return err
-}
-
-func (icc *InferenceCosmosClient) SendTransactionAsyncWithRetry(msg sdk.Msg) (*sdk.TxResponse, error) {
-	return icc.manager.SendTransactionAsyncWithRetry(msg)
-}
-=======
+	if err != nil {
+		return nil, err
+	}
 	return c.Client.Context().BroadcastTxSync(txBytes)
 }
 
@@ -400,10 +382,13 @@
 	}
 
 	logging.Debug("Transaction broadcast raw response", types.Messages, "id", id, "txHash", response.TxHash, "code", response.Code)
->>>>>>> cee9cda4
-
-func (icc *InferenceCosmosClient) SendTransactionAsyncNoRetry(msg sdk.Msg) (*sdk.TxResponse, error) {
-	return icc.manager.SendTransactionAsyncNoRetry(msg)
+
+	if response.Code != 0 {
+		logging.Error("Transaction failed during CheckTx or DeliverTx (sync/block mode)", types.Messages, "id", id, "response", response)
+		return response, NewTransactionErrorFromResponse(response)
+	}
+	logging.Debug("Transaction broadcast successful (or pending if async)", types.Messages, "id", id, "txHash", response.TxHash)
+	return response, nil
 }
 
 func (icc *InferenceCosmosClient) GetUpgradePlan() (*upgradetypes.QueryCurrentPlanResponse, error) {
