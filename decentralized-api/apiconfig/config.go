package apiconfig

type Config struct {
	Api                ApiConfig             `koanf:"api"`
	Nodes              []InferenceNodeConfig `koanf:"nodes"`
	NodeConfigIsMerged bool                  `koanf:"merged_node_config"`
	ChainNode          ChainNodeConfig       `koanf:"chain_node"`
	UpcomingSeed       SeedInfo              `koanf:"upcoming_seed"`
	CurrentSeed        SeedInfo              `koanf:"current_seed"`
	PreviousSeed       SeedInfo              `koanf:"previous_seed"`
	CurrentHeight      int64                 `koanf:"current_height"`
	UpgradePlan        UpgradePlan           `koanf:"upgrade_plan"`
	KeyConfig          KeyConfig             `koanf:"key_config"`
	NodeVersions       NodeVersionStack      `koanf:"node_versions"`
	CurrentNodeVersion string                `koanf:"current_node_version"`
}

type NodeVersionStack struct {
	Versions []NodeVersion `koanf:"versions"`
}

func (nvs *NodeVersionStack) peek() *NodeVersion {
	if len(nvs.Versions) == 0 {
		return nil
	}
	return &nvs.Versions[len(nvs.Versions)-1]
}

func (nvs *NodeVersionStack) pop() *NodeVersion {
	nv := nvs.peek()
	nvs.Versions = nvs.Versions[:len(nvs.Versions)-1]
	return nv
}

func (nvs *NodeVersionStack) PopIf(height int64) (string, bool) {
	if len(nvs.Versions) == 0 {
		return "", false
	}
	peek := nvs.peek()
	var result *NodeVersion = &NodeVersion{}
	for peek != nil && height >= peek.Height {
		result = nvs.pop()
		peek = nvs.peek()
	}
	return result.Version, result.Version != ""
}

func (nvs *NodeVersionStack) Insert(height int64, version string) bool {
	newVersion := NodeVersion{Height: height, Version: version}
	versionsWithInserts := make([]NodeVersion, 0, len(nvs.Versions)+1)
	inserted := false

	for _, v := range nvs.Versions {
		if !inserted && v.Height < height {
			versionsWithInserts = append(versionsWithInserts, newVersion)
			inserted = true
		}
		if newVersion.Version == v.Version && newVersion.Height == v.Height {
			return false
		}
		versionsWithInserts = append(versionsWithInserts, v)
	}

	if !inserted {
		versionsWithInserts = append(versionsWithInserts, newVersion)
	}

	nvs.Versions = versionsWithInserts
	return true
}

type NodeVersion struct {
	Height  int64  `koanf:"height"`
	Version string `koanf:"version"`
}

type UpgradePlan struct {
	Name     string            `koanf:"name"`
	Height   int64             `koanf:"height"`
	Binaries map[string]string `koanf:"binaries"`
}

type SeedInfo struct {
	Seed      int64  `koanf:"seed"`
	Height    int64  `koanf:"height"`
	Signature string `koanf:"signature"`
}

type ApiConfig struct {
	Port           int    `koanf:"port"`
	PoCCallbackUrl string `koanf:"poc_callback_url"`
	PublicUrl      string `koanf:"public_url"`
}

type ChainNodeConfig struct {
	Url            string `koanf:"url"`
	AccountName    string `koanf:"account_name"`
	KeyringBackend string `koanf:"keyring_backend"`
	KeyringDir     string `koanf:"keyring_dir"`
	IsGenesis      bool   `koanf:"is_genesis"`
	SeedApiUrl     string `koanf:"seed_api_url"`
}

type KeyConfig struct {
	WorkerPublicKey  string `koanf:"worker_public"`
	WorkerPrivateKey string `koanf:"worker_private"`
}

// IF YOU CHANGE ANY OF THESE STRUCTURES BE SURE TO CHANGE HardwareNode proto in inference-chain!!!
type InferenceNodeConfig struct {
<<<<<<< HEAD
	Host          string                 `koanf:"host" json:"host"`
	InferencePort int                    `koanf:"inference_port" json:"inference_port"`
	PoCPort       int                    `koanf:"poc_port" json:"poc_port"`
	Models        map[string]ModelConfig `koanf:"models" json:"models"`
	Id            string                 `koanf:"id" json:"id"`
	MaxConcurrent int                    `koanf:"max_concurrent" json:"max_concurrent"`
	Hardware      []Hardware             `koanf:"hardware" json:"hardware"`
}

type ModelConfig struct {
	Args []string `json:"args"`
=======
	Host             string     `koanf:"host" json:"host"`
	InferenceSegment string     `koanf:"inference_segment" json:"inference_segment"`
	InferencePort    int        `koanf:"inference_port" json:"inference_port"`
	PoCSegment       string     `koanf:"poc_segment" json:"poc_segment"`
	PoCPort          int        `koanf:"poc_port" json:"poc_port"`
	Models           []string   `koanf:"models" json:"models"`
	Id               string     `koanf:"id" json:"id"`
	MaxConcurrent    int        `koanf:"max_concurrent" json:"max_concurrent"`
	Hardware         []Hardware `koanf:"hardware" json:"hardware"`
	Version          string     `koanf:"version" json:"version"`
>>>>>>> e2aa51e7
}

type Hardware struct {
	Type  string `koanf:"type" json:"type"`
	Count uint32 `koanf:"count" json:"count"`
}<|MERGE_RESOLUTION|>--- conflicted
+++ resolved
@@ -108,30 +108,20 @@
 
 // IF YOU CHANGE ANY OF THESE STRUCTURES BE SURE TO CHANGE HardwareNode proto in inference-chain!!!
 type InferenceNodeConfig struct {
-<<<<<<< HEAD
-	Host          string                 `koanf:"host" json:"host"`
-	InferencePort int                    `koanf:"inference_port" json:"inference_port"`
-	PoCPort       int                    `koanf:"poc_port" json:"poc_port"`
-	Models        map[string]ModelConfig `koanf:"models" json:"models"`
-	Id            string                 `koanf:"id" json:"id"`
-	MaxConcurrent int                    `koanf:"max_concurrent" json:"max_concurrent"`
-	Hardware      []Hardware             `koanf:"hardware" json:"hardware"`
-}
-
-type ModelConfig struct {
-	Args []string `json:"args"`
-=======
 	Host             string     `koanf:"host" json:"host"`
 	InferenceSegment string     `koanf:"inference_segment" json:"inference_segment"`
 	InferencePort    int        `koanf:"inference_port" json:"inference_port"`
 	PoCSegment       string     `koanf:"poc_segment" json:"poc_segment"`
 	PoCPort          int        `koanf:"poc_port" json:"poc_port"`
-	Models           []string   `koanf:"models" json:"models"`
+	Models        map[string]ModelConfig `koanf:"models" json:"models"`
 	Id               string     `koanf:"id" json:"id"`
 	MaxConcurrent    int        `koanf:"max_concurrent" json:"max_concurrent"`
 	Hardware         []Hardware `koanf:"hardware" json:"hardware"`
 	Version          string     `koanf:"version" json:"version"`
->>>>>>> e2aa51e7
+}
+
+type ModelConfig struct {
+	Args []string `json:"args"`
 }
 
 type Hardware struct {
