package apiconfig

import (
<<<<<<< HEAD
	"decentralized-api/broker"
	"decentralized-api/logging"
=======
>>>>>>> 5f41052d
	"encoding/base64"
	"encoding/json"
	"fmt"
	"github.com/cometbft/cometbft/crypto/ed25519"
	"github.com/knadh/koanf/parsers/yaml"
	"github.com/knadh/koanf/providers/env"
	"github.com/knadh/koanf/providers/file"
	"github.com/knadh/koanf/providers/structs"
	"github.com/knadh/koanf/v2"
	"github.com/productscience/inference/x/inference/types"
	"io"
	"log"
	"os"
	"strings"
	"sync"
)

type ConfigManager struct {
	currentConfig  Config
	KoanProvider   koanf.Provider
	WriterProvider WriteCloserProvider
	mutex          sync.Mutex
}

type WriteCloserProvider interface {
	GetWriter() WriteCloser
}

func LoadDefaultConfigManager() (*ConfigManager, error) {
	manager := ConfigManager{
		KoanProvider:   getFileProvider(),
		WriterProvider: NewFileWriteCloserProvider(getConfigPath()),
		mutex:          sync.Mutex{},
	}
	err := manager.Load()
	if err != nil {
		return nil, err
	}
	return &manager, nil
}

func (cm *ConfigManager) Write() error {
	cm.mutex.Lock()
	defer cm.mutex.Unlock()
	return writeConfig(cm.currentConfig, cm.WriterProvider.GetWriter())
}

func (cm *ConfigManager) Load() error {
	cm.mutex.Lock()
	defer cm.mutex.Unlock()
	config, err := readConfig(cm.KoanProvider)
	if err != nil {
		return err
	}
	cm.currentConfig = config
	return nil
}

func (cm *ConfigManager) GetConfig() *Config {
	return &cm.currentConfig
}

func (cm *ConfigManager) SetUpgradePlan(plan UpgradePlan) error {
	cm.currentConfig.UpgradePlan = plan
	logging.Info("Setting upgrade plan", types.Config, "plan", plan)
	return writeConfig(cm.currentConfig, cm.WriterProvider.GetWriter())
}

func (cm *ConfigManager) GetUpgradePlan() UpgradePlan {
	return cm.currentConfig.UpgradePlan
}

func (cm *ConfigManager) SetHeight(height int64) error {
	cm.currentConfig.CurrentHeight = height
	logging.Info("Setting height", types.Config, "height", height)
	return writeConfig(cm.currentConfig, cm.WriterProvider.GetWriter())
}

func (cm *ConfigManager) GetHeight() int64 {
	return cm.currentConfig.CurrentHeight
}

func (cm *ConfigManager) SetPreviousSeed(seed SeedInfo) error {
	cm.currentConfig.PreviousSeed = seed
	logging.Info("Setting previous seed", types.Config, "seed", seed)
	return writeConfig(cm.currentConfig, cm.WriterProvider.GetWriter())
}

func (cm *ConfigManager) GetPreviousSeed() SeedInfo {
	return cm.currentConfig.PreviousSeed
}

func (cm *ConfigManager) SetCurrentSeed(seed SeedInfo) error {
	cm.currentConfig.CurrentSeed = seed
	logging.Info("Setting current seed", types.Config, "seed", seed)
	return writeConfig(cm.currentConfig, cm.WriterProvider.GetWriter())
}

func (cm *ConfigManager) GetCurrentSeed() SeedInfo {
	return cm.currentConfig.CurrentSeed
}

func (cm *ConfigManager) SetUpcomingSeed(seed SeedInfo) error {
	cm.currentConfig.UpcomingSeed = seed
	logging.Info("Setting upcoming seed", types.Config, "seed", seed)
	return writeConfig(cm.currentConfig, cm.WriterProvider.GetWriter())
}

func (cm *ConfigManager) GetUpcomingSeed() SeedInfo {
	return cm.currentConfig.UpcomingSeed
}

func (cm *ConfigManager) SetNodes(nodes []InferenceNode) error {
	cm.currentConfig.Nodes = nodes
	logging.Info("Setting nodes", types.Config, "nodes", nodes)
	return writeConfig(cm.currentConfig, cm.WriterProvider.GetWriter())
}

func (cm *ConfigManager) CreateWorkerKey() (string, error) {
	workerKey := ed25519.GenPrivKey()
	workerPublicKey := workerKey.PubKey()
	workerPublicKeyString := base64.StdEncoding.EncodeToString(workerPublicKey.Bytes())
	workerPrivateKey := workerKey.Bytes()
	workerPrivateKeyString := base64.StdEncoding.EncodeToString(workerPrivateKey)
	cm.currentConfig.KeyConfig.WorkerPrivateKey = workerPrivateKeyString
	cm.currentConfig.KeyConfig.WorkerPublicKey = workerPublicKeyString
	err := cm.Write()
	if err != nil {
		return "", err
	}
	return workerPublicKeyString, nil
}

func getFileProvider() koanf.Provider {
	configPath := getConfigPath()
	return file.Provider(configPath)
}

func getConfigPath() string {
	configPath := os.Getenv("API_CONFIG_PATH")
	if configPath == "" {
		configPath = "config.yaml" // Default value if the environment variable is not set
	}
	return configPath
}

type FileWriteCloserProvider struct {
	path string
}

func NewFileWriteCloserProvider(path string) *FileWriteCloserProvider {
	return &FileWriteCloserProvider{path: path}
}

func (f *FileWriteCloserProvider) GetWriter() WriteCloser {
	file, err := os.OpenFile(f.path, os.O_RDWR|os.O_CREATE|os.O_TRUNC, 0755)
	if err != nil {
		log.Fatalf("error opening file at %s: %v", f.path, err)
	}
	return file
}

func readConfig(provider koanf.Provider) (Config, error) {
	k := koanf.New(".")
	parser := yaml.Parser()

	if err := k.Load(provider, parser); err != nil {
		log.Fatalf("error loading config: %v", err)
	}
	err := k.Load(env.Provider("DAPI_", ".", func(s string) string {
		return strings.Replace(strings.ToLower(
			strings.TrimPrefix(s, "DAPI_")), "__", ".", -1)
	}), nil)

	if err != nil {
		log.Fatalf("error loading env: %v", err)
	}
	var config Config
	err = k.Unmarshal("", &config)
	if err != nil {
		log.Fatalf("error unmarshalling config: %v", err)
	}
	if keyName, found := os.LookupEnv("KEY_NAME"); found {
		config.ChainNode.AccountName = keyName
	}

	if err := loadNodeConfig(&config); err != nil {
		log.Fatalf("error loading node config: %v", err)
	}

	return config, nil
}

func writeConfig(config Config, writer WriteCloser) error {
	k := koanf.New(".")
	parser := yaml.Parser()
	err := k.Load(structs.Provider(config, "koanf"), nil)
	if err != nil {
		logging.Error("error loading config", types.Config, "error", err)
		return err
	}
	output, err := k.Marshal(parser)
	if err != nil {
		logging.Error("error marshalling config", types.Config, "error", err)
		return err
	}
	_, err = writer.Write(output)
	if err != nil {
		logging.Error("error writing config", types.Config, "error", err)
		return err
	}
	return nil
}

type WriteCloser interface {
	Write([]byte) (int, error)
	Close() error
}

// Called once at startup to load additional nodes from a separate config file
func loadNodeConfig(config *Config) error {
	if config.NodeConfigIsMerged {
		logging.Info("Node config already merged. Skipping", types.Config)
		return nil
	}

	nodeConfigPath, found := os.LookupEnv("NODE_CONFIG_PATH")
	if !found || strings.TrimSpace(nodeConfigPath) == "" {
		logging.Info("NODE_CONFIG_PATH not set. No additional nodes will be added to config", types.Config)
		return nil
	}

	logging.Info("Loading and merging node configuration", types.Config, "path", nodeConfigPath)

	newNodes, err := parseInferenceNodesFromNodeConfigJson(nodeConfigPath)
	if err != nil {
		return err
	}

	// Check for duplicate IDs across both existing and new nodes
	seenIds := make(map[string]bool)

	// First, add existing nodes to the map
	for _, node := range config.Nodes {
		if seenIds[node.Id] {
			return fmt.Errorf("duplicate node ID found in config: %s", node.Id)
		}
		seenIds[node.Id] = true
	}

	// Check new nodes for duplicates
	for _, node := range newNodes {
		if seenIds[node.Id] {
			return fmt.Errorf("duplicate node ID found in config: %s", node.Id)
		}
		seenIds[node.Id] = true
	}

	// Merge new nodes with existing ones
	config.Nodes = append(config.Nodes, newNodes...)
	config.NodeConfigIsMerged = true

	logging.Info("Successfully loaded and merged node configuration",
		types.Config, "new_nodes", len(newNodes),
		"total_nodes", len(config.Nodes))
	return nil
}

func parseInferenceNodesFromNodeConfigJson(nodeConfigPath string) ([]InferenceNode, error) {
	file, err := os.Open(nodeConfigPath)
	if err != nil {
		logging.Error("Failed to open node config file", types.Config, "error", err)
		return nil, err
	}
	defer file.Close()

	bytes, err := io.ReadAll(file)
	if err != nil {
		logging.Error("Failed to read node config file", types.Config, "error", err)
		return nil, err
	}

	var newNodes []InferenceNode
	if err := json.Unmarshal(bytes, &newNodes); err != nil {
		logging.Error("Failed to parse node config JSON", types.Config, "error", err)
		return nil, err
	}

	return newNodes, nil
}<|MERGE_RESOLUTION|>--- conflicted
+++ resolved
@@ -1,11 +1,7 @@
 package apiconfig
 
 import (
-<<<<<<< HEAD
-	"decentralized-api/broker"
 	"decentralized-api/logging"
-=======
->>>>>>> 5f41052d
 	"encoding/base64"
 	"encoding/json"
 	"fmt"
