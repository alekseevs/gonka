package public

import (
	"bytes"
	"context"
	"decentralized-api/apiconfig"
	"decentralized-api/broker"
	"decentralized-api/completionapi"
	"decentralized-api/logging"
	"decentralized-api/utils"
	"encoding/json"
	"fmt"
	"io"
	"math/rand"
	"net/http"
	"net/url"
	"strconv"
	"sync"
	"time"

	coretypes "github.com/cometbft/cometbft/rpc/core/types"
	sdk "github.com/cosmos/cosmos-sdk/types"
	"github.com/labstack/echo/v4"
	"github.com/productscience/inference/api/inference/inference"
	"github.com/productscience/inference/cmd/inferenced/cmd"
	"github.com/productscience/inference/x/inference/calculations"
	"github.com/productscience/inference/x/inference/keeper"
	"github.com/productscience/inference/x/inference/types"
)

// AuthKeyContext represents the context in which an AuthKey was used
type AuthKeyContext int

const (
	// TransferContext indicates the AuthKey was used for a transfer request
	TransferContext AuthKeyContext = 1
	// ExecutorContext indicates the AuthKey was used for an executor request
	ExecutorContext AuthKeyContext = 2
	// BothContexts indicates the AuthKey was used for both transfer and executor requests
	BothContexts = TransferContext | ExecutorContext
)

// Package-level variables for AuthKey reuse prevention
var (
	// Map for O(1) lookup of existing AuthKeys and their contexts
	usedAuthKeys = make(map[string]AuthKeyContext)

	// Map for O(1) lookup of what to remove, organized by block height
	authKeysByBlock = make(map[int64][]string)

	// Track the oldest block height we're storing
	oldestBlockHeight int64

	// Mutex for thread safety
	authKeysMutex sync.RWMutex

	// Reference to the config manager for accessing validation parameters
	configManagerRef *apiconfig.ConfigManager
)

// checkAndRecordAuthKey checks if an AuthKey has been used before and records it if not
// Returns true if the key has been used before in the specified context, false otherwise
func checkAndRecordAuthKey(authKey string, currentBlockHeight int64, context AuthKeyContext) bool {
	authKeysMutex.RLock()
	existingContext, exists := usedAuthKeys[authKey]
	authKeysMutex.RUnlock()

	if exists {
		// If the key exists, check if it's been used in the current context
		if existingContext&context != 0 {
			return true // Key was used before in this context
		}

		// Key exists but hasn't been used in this context, update the context
		authKeysMutex.Lock()
		defer authKeysMutex.Unlock()

		// Update the context to include the new context
		usedAuthKeys[authKey] = existingContext | context
		return false // Key wasn't used before in this context
	}

	// Key doesn't exist, add it with the current context
	authKeysMutex.Lock()
	defer authKeysMutex.Unlock()

	usedAuthKeys[authKey] = context

	authKeysByBlock[currentBlockHeight] = append(authKeysByBlock[currentBlockHeight], authKey)

	if oldestBlockHeight == 0 {
		oldestBlockHeight = currentBlockHeight
	}

	cleanupExpiredAuthKeys(currentBlockHeight)

	return false // Key wasn't used before
}

// cleanupExpiredAuthKeys removes auth keys from block heights based on timestamp_expiration parameter
func cleanupExpiredAuthKeys(currentBlockHeight int64) {
	// Default expiration is 4 blocks if configManager is not set
	expirationBlocks := int64(4)

	// If configManager is available, use twice the timestamp_expiration value
	if configManagerRef != nil {
		validationParams := configManagerRef.GetValidationParams()
		timestampExpiration := validationParams.TimestampExpiration

		// Use default value if parameter is not set
		if timestampExpiration == 0 {
			timestampExpiration = 10 // Default 10 seconds
		}

		// Use twice the timestamp_expiration value (converted to blocks)
		// Assuming average block time of 5 seconds
		expirationBlocks = (timestampExpiration * 2) / 4

		// Ensure we keep at least 4 blocks for safety
		if expirationBlocks < 4 {
			expirationBlocks = 4
		}

		logging.Debug("Auth key expiration", types.Inferences,
			"timestampExpiration", timestampExpiration,
			"expirationBlocks", expirationBlocks)
	}

	expirationHeight := currentBlockHeight - expirationBlocks

	for height := oldestBlockHeight; height < expirationHeight; height++ {
		keys, exists := authKeysByBlock[height]
		if !exists {
			continue
		}

		for _, key := range keys {
			delete(usedAuthKeys, key)
		}

		delete(authKeysByBlock, height)
	}

	if oldestBlockHeight < expirationHeight {
		oldestBlockHeight = expirationHeight
	}
}

func (s *Server) postChat(ctx echo.Context) error {
	logging.Debug("PostChat. Received request", types.Inferences, "path", ctx.Request().URL.Path)

	chatRequest, err := readRequest(ctx.Request(), s.recorder.GetAccountAddress())
	if err != nil {
		return err
	}

	if chatRequest.AuthKey == "" {
		logging.Warn("Request without authorization", types.Server, "path", ctx.Request().URL.Path)
		return ErrRequestAuth
	}

	if chatRequest.InferenceId != "" && chatRequest.Seed != "" {
		logging.Info("Executor request", types.Inferences, "inferenceId", chatRequest.InferenceId, "seed", chatRequest.Seed)
		return s.handleExecutorRequest(ctx, chatRequest, ctx.Response().Writer)
	} else {
		logging.Info("Transfer request", types.Inferences, "requesterAddress", chatRequest.RequesterAddress)
		return s.handleTransferRequest(ctx, chatRequest)
	}
}

func (s *Server) handleTransferRequest(ctx echo.Context, request *ChatRequest) error {
	logging.Debug("GET inference requester for transfer", types.Inferences, "address", request.RequesterAddress)

	queryClient := s.recorder.NewInferenceQueryClient()
	requester, err := queryClient.InferenceParticipant(ctx.Request().Context(), &types.QueryInferenceParticipantRequest{Address: request.RequesterAddress})
	if err != nil {
		logging.Error("Failed to get inference requester", types.Inferences, "address", request.RequesterAddress, "error", err)
		return err
	}

	promptText := ""
	for _, message := range request.OpenAiRequest.Messages {
		promptText += message.Content + "\n"
	}

	promptTokenCount, err := s.getPromptTokenEstimation(promptText, request.OpenAiRequest.Model)

	if err != nil {
		logging.Error("Failed to get prompt token estimation", types.Inferences, "error", err)
		return err
	}

	logging.Info("Prompt token estimation", types.Inferences, "count", promptTokenCount, "model", request.OpenAiRequest.Model)

	if err := s.validateRequester(ctx.Request().Context(), request, requester, promptTokenCount); err != nil {
		return err
	}

	status, err := s.recorder.Status(context.Background())
	if err != nil {
		logging.Error("Failed to get status", types.Inferences, "error", err)
		return err
	}

	if err := validateRequest(request, status, s.configManager); err != nil {
		return err
	}

	executor, err := s.getExecutorForRequest(ctx.Request().Context(), request.OpenAiRequest.Model)
	if err != nil {
		logging.Error("Failed to get executor", types.Inferences, "error", err)
		return err
	}

	seed := rand.Int31()
	inferenceUUID := request.AuthKey
	inferenceRequest, err := createInferenceStartRequest(s, request, seed, request.AuthKey, executor, s.configManager.GetCurrentNodeVersion(), promptTokenCount)
	if err != nil {
		logging.Error("Failed to create inference start request", types.Inferences, "error", err)
		return err
	}

	go func() {
		logging.Debug("Starting inference", types.Inferences, "id", inferenceRequest.InferenceId)
		if s.configManager.GetApiConfig().TestMode && request.OpenAiRequest.Seed == 8675309 {
			time.Sleep(10 * time.Second)
		}
		err := s.recorder.StartInference(inferenceRequest)
		if err != nil {
			logging.Error("Failed to submit MsgStartInference", types.Inferences, "id", inferenceRequest.InferenceId, "error", err)
		} else {
			logging.Debug("Submitted MsgStartInference", types.Inferences, "id", inferenceRequest.InferenceId)
		}
	}()

	// It's important here to send the ORIGINAL body, not the finalRequest body. The executor will AGAIN go through
	// the same process to create the same final request body
	logging.Debug("Sending request to executor", types.Inferences, "url", executor.Url, "seed", seed, "inferenceId", inferenceUUID)

	if s.configManager.GetApiConfig().PublicUrl == executor.Url {
		// node found itself as executor

		request.InferenceId = inferenceUUID
		request.Seed = strconv.Itoa(int(seed))
		request.TransferAddress = s.recorder.GetAccountAddress()
		request.TransferSignature = inferenceRequest.TransferSignature

		logging.Info("Execute request on same node, fill request with extra data", types.Inferences, "inferenceId", request.InferenceId, "seed", request.Seed)
		return s.handleExecutorRequest(ctx, request, ctx.Response().Writer)
	}

	req, err := http.NewRequest(http.MethodPost, executor.Url+"/v1/chat/completions", bytes.NewReader(request.Body))
	if err != nil {
		logging.Error("handleTransferRequest. Failed to create request to the executor node", types.Inferences, "error", err)
		return err
	}

	// TODO use echo.Redirect?
	req.Header.Set(utils.XInferenceIdHeader, inferenceUUID)
	req.Header.Set(utils.XSeedHeader, strconv.Itoa(int(seed)))
	req.Header.Set(utils.AuthorizationHeader, request.AuthKey)
	req.Header.Set(utils.XTimestampHeader, strconv.FormatInt(request.Timestamp, 10))
	req.Header.Set(utils.XTransferAddressHeader, request.TransferAddress)
	req.Header.Set(utils.XRequesterAddressHeader, request.RequesterAddress)
	req.Header.Set(utils.XTASignatureHeader, inferenceRequest.TransferSignature)
	req.Header.Set("Content-Type", request.Request.Header.Get("Content-Type"))

	resp, err := http.DefaultClient.Do(req)
	if err != nil {
		logging.Error("Failed to make http request to executor", types.Inferences, "error", err, "url", executor.Url)
		return err
	}
	defer resp.Body.Close()

	logging.Info("Proxying response from executor", types.Inferences,
		"inferenceId", inferenceUUID,
		"executor", executor.Address)
	proxyResponse(resp, ctx.Response().Writer, false, nil, inferenceUUID)
	return nil
}

func (s *Server) getPromptTokenEstimation(text string, model string) (int, error) {
	return len(text), nil
}

func validateRequest(request *ChatRequest, status *coretypes.ResultStatus, configManager *apiconfig.ConfigManager) error {
	lastHeightTime := status.SyncInfo.LatestBlockTime.UnixNano()
	currentBlockHeight := status.SyncInfo.LatestBlockHeight

	// Get validation parameters from config
	validationParams := configManager.GetValidationParams()
	timestampExpirationNs := validationParams.TimestampExpiration * int64(time.Second)
	timestampAdvanceNs := validationParams.TimestampAdvance * int64(time.Second)

	// Use default values if parameters are not set
	if timestampExpirationNs == 0 {
		timestampExpirationNs = 10 * int64(time.Second)
	}
	if timestampAdvanceNs == 0 {
		timestampAdvanceNs = 10 * int64(time.Second)
	}

	requestOffset := lastHeightTime - request.Timestamp
	logging.Info("Request offset", types.Inferences,
		"offset", time.Duration(requestOffset).String(),
		"lastHeightTime", lastHeightTime,
		"requestTimestamp", request.Timestamp)

	if requestOffset > timestampExpirationNs {
		return echo.NewHTTPError(http.StatusBadRequest, "Request timestamp is too old")
	}

	if requestOffset < -timestampAdvanceNs {
		return echo.NewHTTPError(http.StatusBadRequest, "Request timestamp is in the future")
	}

	// Check if AuthKey has been used before for a transfer request
	if checkAndRecordAuthKey(request.AuthKey, currentBlockHeight, TransferContext) {
		logging.Warn("AuthKey reuse detected for transfer request", types.Inferences, "authKey", request.AuthKey)
		return echo.NewHTTPError(http.StatusBadRequest, "AuthKey has already been used for a transfer request")
	}

	return nil
}

func (s *Server) getPromptTokenCount(text string, model string) (int, error) {
	type tokenizeRequest struct {
		Model  string `json:"model"`
		Prompt string `json:"prompt"`
	}
	type tokenizeResponse struct {
		TokenCount int `json:"count"`
	}

	response, err := broker.LockNode(s.nodeBroker, model, s.configManager.GetCurrentNodeVersion(), func(node *broker.Node) (*http.Response, error) {
		tokenizeUrl, err := url.JoinPath(node.InferenceUrl(), "/tokenize")
		if err != nil {
			return nil, err
		}

		reqBody := tokenizeRequest{
			Model:  model,
			Prompt: text,
		}
		jsonData, err := json.Marshal(reqBody)
		if err != nil {
			return nil, err
		}

		return http.Post(
			tokenizeUrl,
			"application/json",
			bytes.NewReader(jsonData),
		)
	})

	if err != nil {
		return 0, err
	}
	defer response.Body.Close()

	if response.StatusCode != http.StatusOK {
		return 0, fmt.Errorf("tokenize request failed with status: %d", response.StatusCode)
	}

	var result tokenizeResponse
	if err := json.NewDecoder(response.Body).Decode(&result); err != nil {
		return 0, err
	}

	return result.TokenCount, nil
}

func (s *Server) extractPromptTextFromRequest(requestBytes []byte) (string, error) {
	var openAiRequest OpenAiRequest
	err := json.Unmarshal(requestBytes, &openAiRequest)
	if err != nil {
		return "", err
	}

	promptText := ""
	for _, message := range openAiRequest.Messages {
		promptText += message.Content + "\n"
	}
	return promptText, nil
}

func (s *Server) handleExecutorRequest(ctx echo.Context, request *ChatRequest, w http.ResponseWriter) error {
	inferenceId := request.InferenceId
	err := s.validateFullRequest(ctx, request)
	if err != nil {
		return err
	}

	seed, err := strconv.Atoi(request.Seed)
	if err != nil {
		logging.Warn("Unable to parse seed", types.Inferences, "seed", request.Seed)
		return echo.ErrBadRequest
	}

	modifiedRequestBody, err := completionapi.ModifyRequestBody(request.Body, int32(seed))
	if err != nil {
		logging.Warn("Unable to modify request body", types.Inferences, "error", err)
		return err
	}

	logging.Info("Attempting to lock node for inference", types.Inferences,
		"inferenceId", inferenceId, "nodeVersion", s.configManager.GetCurrentNodeVersion())
	resp, err := broker.LockNode(s.nodeBroker, request.OpenAiRequest.Model, s.configManager.GetCurrentNodeVersion(), func(node *broker.Node) (*http.Response, error) {
		logging.Info("Successfully acquired node lock for inference", types.Inferences,
			"inferenceId", inferenceId, "node", node.Id, "url", node.InferenceUrl())

		completionsUrl, err := url.JoinPath(node.InferenceUrl(), "/v1/chat/completions")
		if err != nil {
			return nil, err
		}
		return http.Post(
			completionsUrl,
			request.Request.Header.Get("Content-Type"),
			bytes.NewReader(modifiedRequestBody.NewBody),
		)
	})
	if err != nil {
		logging.Error("Failed to get response from inference node", types.Inferences,
			"inferenceId", inferenceId, "error", err)
		return err
	}
	defer resp.Body.Close()

	logging.Info("Node lock released for inference", types.Inferences, "inferenceId", inferenceId)

	if resp.StatusCode < 200 || resp.StatusCode >= 300 {
		msg := getInferenceErrorMessage(resp)
		logging.Warn("Inference node response with an error", types.Inferences, "code", resp.StatusCode, "msg", msg)
		return echo.NewHTTPError(http.StatusInternalServerError, msg)
	}

	responseProcessor := completionapi.NewExecutorResponseProcessor(request.InferenceId)
	logging.Debug("Proxying response from inference node", types.Inferences, "inferenceId", request.InferenceId)
	proxyResponse(resp, w, true, responseProcessor, inferenceId)

	logging.Debug("Processing response from inference node", types.Inferences, "inferenceId", request.InferenceId)
	completionResponse, err := responseProcessor.GetResponse()

	if err != nil || completionResponse == nil {
		logging.Error("Failed to parse response data into CompletionResponse", types.Inferences, "error", err)
		return err
	}

	err = s.sendInferenceTransaction(request.InferenceId, completionResponse, request.Body, s.recorder.GetAccountAddress(), request)
	if err != nil {
		// Not http.Error, because we assume we already returned everything to the client during proxyResponse execution
		logging.Error("Failed to send inference transaction", types.Inferences, "error", err)
		return nil
	}
	return nil
}

func (s *Server) getAllowedPubKeys(ctx echo.Context, granterAddress string) ([]string, error) {
	queryClient := s.recorder.NewInferenceQueryClient()
	grantees, err := queryClient.GranteesByMessageType(ctx.Request().Context(), &types.QueryGranteesByMessageTypeRequest{
		GranterAddress: granterAddress,
		MessageTypeUrl: "/inference.inference.MsgStartInference",
	})
	if err != nil {
		return nil, fmt.Errorf("failed to get grantees to sign inference: %w", err)
	}
	granteesPubkeys := make([]string, len(grantees.Grantees)+1)
	for i, grantee := range grantees.Grantees {
		granteesPubkeys[i] = grantee.PubKey
	}

	granterAccount, err := queryClient.InferenceParticipant(ctx.Request().Context(), &types.QueryInferenceParticipantRequest{Address: granterAddress})
	if err != nil {
		logging.Error("Failed to get granter account", types.Inferences, "address", granterAddress, "error", err)
		return nil, err
	}
	granterPubKey := granterAccount.Pubkey

	granteesPubkeys[len(granteesPubkeys)-1] = granterPubKey
	return granteesPubkeys, nil
}

func (s *Server) validateFullRequest(ctx echo.Context, request *ChatRequest) error {
	queryClient := s.recorder.NewInferenceQueryClient()
	dev, err := queryClient.InferenceParticipant(ctx.Request().Context(), &types.QueryInferenceParticipantRequest{Address: request.RequesterAddress})
	if err != nil {
		logging.Error("Failed to get inference requester", types.Inferences, "address", request.RequesterAddress, "error", err)
		return err
	}

	transferPubkeys, err := s.getAllowedPubKeys(ctx, request.TransferAddress)
	if err != nil {
		logging.Error("Failed to get grantees to sign inference", types.Inferences, "error", err)
		return err
	}
	logging.Info("Transfer pubkeys", types.Inferences, "pubkeys", transferPubkeys)

	if err := validateTransferRequest(request, dev.Pubkey); err != nil {
		logging.Error("Unable to validate request against PubKey", types.Inferences, "error", err)
		return echo.NewHTTPError(http.StatusUnauthorized, "Unable to validate request against PubKey:"+err.Error())
	}

	if err = validateExecuteRequestWithGrantees(request, transferPubkeys, s.recorder.GetAccountAddress(), request.TransferSignature); err != nil {
		logging.Error("Unable to validate request against TransferSignature", types.Inferences, "error", err)
		return echo.NewHTTPError(http.StatusUnauthorized, "Unable to validate request against TransferSignature:"+err.Error())
	}

	err = s.validateTimestampNonce(request)
	if err != nil {
		return err
	}
	return nil
}

<<<<<<< HEAD
func (s *Server) validateTimestampNonce(err error, request *ChatRequest) error {
	status, err := s.recorder.Status(context.Background())
=======
func (s *Server) validateTimestampNonce(request *ChatRequest) error {
	status, err := s.recorder.GetCosmosClient().Status(context.Background())
>>>>>>> b2d370c4
	if err != nil {
		logging.Error("Failed to get status", types.Inferences, "error", err)
		return err
	}

	currentBlockHeight := status.SyncInfo.LatestBlockHeight
	lastHeightTime := status.SyncInfo.LatestBlockTime.UnixNano()

	// Get validation parameters from config
	validationParams := s.configManager.GetValidationParams()
	timestampExpirationNs := validationParams.TimestampExpiration * int64(time.Second)
	timestampAdvanceNs := validationParams.TimestampAdvance * int64(time.Second)

	// Use default values if parameters are not set
	if timestampExpirationNs == 0 {
		timestampExpirationNs = 10 * int64(time.Second)
	}
	if timestampAdvanceNs == 0 {
		timestampAdvanceNs = 10 * int64(time.Second)
	}

	requestOffset := lastHeightTime - request.Timestamp
	logging.Info("Request offset for executor", types.Inferences,
		"offset", time.Duration(requestOffset).String(),
		"lastHeightTime", lastHeightTime,
		"requestTimestamp", request.Timestamp)

	if requestOffset > timestampExpirationNs {
		logging.Warn("Request timestamp is too old", types.Inferences,
			"inferenceId", request.InferenceId,
			"offset", time.Duration(requestOffset).String())
		return echo.NewHTTPError(http.StatusBadRequest, "Request timestamp is too old")
	}

	if requestOffset < -timestampAdvanceNs {
		logging.Warn("Request timestamp is in the future", types.Inferences,
			"inferenceId", request.InferenceId,
			"offset", time.Duration(requestOffset).String())
		return echo.NewHTTPError(http.StatusBadRequest, "Request timestamp is in the future")
	}

	if checkAndRecordAuthKey(request.AuthKey, currentBlockHeight, ExecutorContext) {
		logging.Warn("AuthKey reuse detected for executor request", types.Inferences, "authKey", request.AuthKey)
		return echo.NewHTTPError(http.StatusBadRequest, "AuthKey has already been used for an executor request")
	}
	return nil
}

func (s *Server) getExecutorForRequest(ctx context.Context, model string) (*ExecutorDestination, error) {
	queryClient := s.recorder.NewInferenceQueryClient()
	response, err := queryClient.GetRandomExecutor(ctx, &types.QueryGetRandomExecutorRequest{
		Model: model,
	})
	if err != nil {
		return nil, err
	}
	executor := response.Executor
	logging.Info("Executor selected", types.Inferences, "address", executor.Address, "url", executor.InferenceUrl)
	return &ExecutorDestination{
		Url:     executor.InferenceUrl,
		Address: executor.Address,
	}, nil
}

// calculateSignature calculates a signature for the given components and agent type
func (s *Server) calculateSignature(payload string, timestamp int64, transferAddress string, executorAddress string, agentType calculations.SignatureType) (string, error) {
	components := calculations.SignatureComponents{
		Payload:         payload,
		Timestamp:       timestamp,
		TransferAddress: transferAddress,
		ExecutorAddress: executorAddress,
	}

	signerAddressStr := s.recorder.GetSignerAddress()
	signerAddress, err := sdk.AccAddressFromBech32(signerAddressStr)
	if err != nil {
		logging.Error("Failed to parse address", types.Inferences, "address", signerAddressStr, "error", err)
		return "", err
	}
	accountSigner := &cmd.AccountSigner{
<<<<<<< HEAD
		Addr:    address,
		Context: s.recorder.GetClientContext(),
=======
		Addr:    signerAddress,
		Keyring: s.recorder.GetKeyring(),
>>>>>>> b2d370c4
	}

	signature, err := calculations.Sign(accountSigner, components, agentType)
	if err != nil {
		logging.Error("Failed to sign signature", types.Inferences, "error", err, "agentType", agentType)
		return "", err
	}

	return signature, nil
}

func (s *Server) sendInferenceTransaction(inferenceId string, response completionapi.CompletionResponse, requestBody []byte, executorAddress string, request *ChatRequest) error {
	responseHash, err := response.GetHash()
	if err != nil || responseHash == "" {
		logging.Error("Failed to get responseHash from response", types.Inferences, "error", err)
		return err
	}
	model, err := response.GetModel()
	if err != nil || model == "" {
		logging.Error("Failed to get model from response", types.Inferences, "error", err)
		return err
	}
	id, err := response.GetInferenceId()
	if err != nil || id == "" {
		logging.Error("Failed to get id from response", types.Inferences, "error", err)
		return err
	}
	usage, err := response.GetUsage()
	if err != nil {
		logging.Warn("Failed to get usage from response", types.Inferences, "error", err)
		return err
	}

	// If streaming response doesn't have prompt tokens, get accurate count via tokenization
	if usage.PromptTokens == 0 {
		logging.Info("Streaming response missing prompt tokens, using tokenization", types.Inferences, "inferenceId", inferenceId)
		promptText, err := s.extractPromptTextFromRequest(requestBody)
		if err != nil {
			logging.Warn("Failed to extract prompt text for tokenization", types.Inferences, "error", err)
		} else {
			model, _ := response.GetModel()
			actualPromptTokens, err := s.getPromptTokenCount(promptText, model)
			if err != nil {
				logging.Warn("Failed to get actual prompt token count", types.Inferences, "error", err)
			} else {
				logging.Info("Updated prompt tokens via tokenization", types.Inferences, "inferenceId", inferenceId, "tokens", actualPromptTokens)
				usage.PromptTokens = uint64(actualPromptTokens)
			}
		}
	}

	logging.Debug("Usage from response", types.Inferences, "usage", usage)
	bodyBytes, err := response.GetBodyBytes()
	if err != nil || bodyBytes == nil {
		logging.Error("Failed to get body bytes from response", types.Inferences, "error", err)
		return err
	}

	if s.recorder != nil {
		// Calculate executor signature
		executorSignature, err := s.calculateSignature(string(request.Body), request.Timestamp, request.TransferAddress, executorAddress, calculations.ExecutorAgent)
		if err != nil {
			return err
		}

		message := &inference.MsgFinishInference{
			Creator:              executorAddress,
			InferenceId:          inferenceId,
			ResponseHash:         responseHash,
			ResponsePayload:      string(bodyBytes),
			PromptTokenCount:     usage.PromptTokens,
			CompletionTokenCount: usage.CompletionTokens,
			ExecutedBy:           executorAddress,
			TransferredBy:        request.TransferAddress,
			TransferSignature:    request.TransferSignature,
			ExecutorSignature:    executorSignature,
			RequestTimestamp:     request.Timestamp,
			RequestedBy:          request.RequesterAddress,
			OriginalPrompt:       string(request.Body),
			Model:                model,
		}

		logging.Info("Submitting MsgFinishInference", types.Inferences, "inferenceId", inferenceId)
		err = s.recorder.FinishInference(message)
		if err != nil {
			logging.Error("Failed to submit MsgFinishInference", types.Inferences, "inferenceId", inferenceId, "error", err)
		} else {
			logging.Debug("Submitted MsgFinishInference", types.Inferences, "inferenceId", inferenceId)
		}
	}
	return nil
}

func getPromptHash(requestBytes []byte) (string, string, error) {
	canonicalJSON, err := utils.CanonicalizeJSON(requestBytes)
	if err != nil {
		return "", "", err
	}

	promptHash := utils.GenerateSHA256Hash(canonicalJSON)
	return promptHash, canonicalJSON, nil
}

func createInferenceStartRequest(s *Server, request *ChatRequest, seed int32, inferenceId string, executor *ExecutorDestination, nodeVersion string, promptTokenCount int) (*inference.MsgStartInference, error) {
	finalRequest, err := completionapi.ModifyRequestBody(request.Body, seed)
	if err != nil {
		return nil, err
	}
	promptHash, promptPayload, err := getPromptHash(finalRequest.NewBody)
	if err != nil {
		return nil, err
	}
	maxTokens := 0
	if request.OpenAiRequest.MaxCompletionTokens > 0 {
		maxTokens = int(request.OpenAiRequest.MaxCompletionTokens)
	} else if request.OpenAiRequest.MaxTokens > 0 {
		maxTokens = int(request.OpenAiRequest.MaxTokens)
	}
	transaction := &inference.MsgStartInference{
		InferenceId:      inferenceId,
		PromptHash:       promptHash,
		PromptPayload:    promptPayload,
		RequestedBy:      request.RequesterAddress,
		Model:            request.OpenAiRequest.Model,
		AssignedTo:       executor.Address,
		NodeVersion:      nodeVersion,
		MaxTokens:        uint64(maxTokens),
		PromptTokenCount: uint64(promptTokenCount),
		RequestTimestamp: request.Timestamp,
		OriginalPrompt:   string(request.Body),
	}

	signature, err := s.calculateSignature(string(request.Body), request.Timestamp, request.TransferAddress, executor.Address, calculations.TransferAgent)
	if err != nil {
		return nil, err
	}
	transaction.TransferSignature = signature

	logging.Debug("Prompt token count for inference", types.Inferences, "inferenceId", inferenceId, "count", promptTokenCount)
	return transaction, nil
}

func getInferenceErrorMessage(resp *http.Response) string {
	msg := fmt.Sprintf("Inference node response with an error. code = %d.", resp.StatusCode)
	bodyBytes, err := io.ReadAll(resp.Body)
	if err == nil {
		return msg + fmt.Sprintf(" error = %s.", string(bodyBytes))
	} else {
		return msg
	}
}

func readRequest(request *http.Request, transferAddress string) (*ChatRequest, error) {
	body, err := readRequestBody(request)
	if err != nil {
		logging.Error("Unable to read request body", types.Server, "error", err)
		return nil, err
	}

	openAiRequest := OpenAiRequest{}
	err = json.Unmarshal(body, &openAiRequest)
	if err != nil {
		return nil, err
	}

	timestamp, err := strconv.ParseInt(request.Header.Get(utils.XTimestampHeader), 10, 64)
	if err != nil {
		timestamp = 0
	}
	if request.Header.Get(utils.XTransferAddressHeader) != "" {
		transferAddress = request.Header.Get(utils.XTransferAddressHeader)
	}

	return &ChatRequest{
		Body:              body,
		Request:           request,
		OpenAiRequest:     openAiRequest,
		AuthKey:           request.Header.Get(utils.AuthorizationHeader),
		Seed:              request.Header.Get(utils.XSeedHeader),
		InferenceId:       request.Header.Get(utils.XInferenceIdHeader),
		RequesterAddress:  request.Header.Get(utils.XRequesterAddressHeader),
		Timestamp:         timestamp,
		TransferAddress:   transferAddress,
		TransferSignature: request.Header.Get(utils.XTASignatureHeader),
	}, nil
}

func readRequestBody(r *http.Request) ([]byte, error) {
	var buf bytes.Buffer
	if _, err := io.Copy(&buf, r.Body); err != nil {
		return nil, err
	}
	defer r.Body.Close()
	return buf.Bytes(), nil
}

// validateRequester validates requester with dynamic pricing fallback to legacy
func (s *Server) validateRequester(ctx context.Context, request *ChatRequest, requester *types.QueryInferenceParticipantResponse, promptTokenCount int) error {
	if requester == nil {
		logging.Error("Inference participant not found", types.Inferences, "address", request.RequesterAddress)
		return ErrInferenceParticipantNotFound
	}

	err := validateTransferRequest(request, requester.Pubkey)
	if err != nil {
		logging.Error("Unable to validate request against PubKey", types.Inferences, "error", err)
		return echo.NewHTTPError(http.StatusUnauthorized, "Unable to validate request against PubKey:"+err.Error())
	}

	if request.OpenAiRequest.MaxTokens == 0 {
		request.OpenAiRequest.MaxTokens = keeper.DefaultMaxTokens
	}

	var escrowNeeded uint64
	var perTokenPrice uint64

	// Try to get dynamic pricing first
	queryClient := s.recorder.NewInferenceQueryClient()
	priceResponse, err := queryClient.GetModelPerTokenPrice(ctx, &types.QueryGetModelPerTokenPriceRequest{
		ModelId: request.OpenAiRequest.Model,
	})

	if err == nil && priceResponse.Found {
		// Use dynamic pricing
		perTokenPrice = priceResponse.Price

		logging.Debug("Using dynamic pricing", types.Inferences,
			"perTokenPrice", perTokenPrice,
			"model", request.OpenAiRequest.Model)
	} else {
		// Fall back to legacy pricing
		logging.Warn("Failed to get dynamic pricing, falling back to legacy calculation", types.Inferences, "error", err)
		perTokenPrice = uint64(calculations.PerTokenCost)

		logging.Debug("Using legacy pricing", types.Inferences,
			"perTokenPrice", perTokenPrice)
	}

	// Calculate escrow using consistent formula: (PromptTokens + MaxTokens) × PerTokenPrice
	totalTokens := uint64(promptTokenCount) + uint64(request.OpenAiRequest.MaxTokens)
	escrowNeeded = totalTokens * perTokenPrice

	logging.Debug("Escrow calculation", types.Inferences,
		"escrowNeeded", escrowNeeded,
		"perTokenPrice", perTokenPrice,
		"promptTokens", promptTokenCount,
		"maxTokens", request.OpenAiRequest.MaxTokens,
		"totalTokens", totalTokens)

	logging.Debug("Client balance", types.Inferences, "balance", requester.Balance)
	if requester.Balance < int64(escrowNeeded) {
		return ErrInsufficientBalance
	}
	return nil
}<|MERGE_RESOLUTION|>--- conflicted
+++ resolved
@@ -513,13 +513,8 @@
 	return nil
 }
 
-<<<<<<< HEAD
 func (s *Server) validateTimestampNonce(err error, request *ChatRequest) error {
 	status, err := s.recorder.Status(context.Background())
-=======
-func (s *Server) validateTimestampNonce(request *ChatRequest) error {
-	status, err := s.recorder.GetCosmosClient().Status(context.Background())
->>>>>>> b2d370c4
 	if err != nil {
 		logging.Error("Failed to get status", types.Inferences, "error", err)
 		return err
@@ -600,13 +595,10 @@
 		return "", err
 	}
 	accountSigner := &cmd.AccountSigner{
-<<<<<<< HEAD
 		Addr:    address,
 		Context: s.recorder.GetClientContext(),
-=======
 		Addr:    signerAddress,
 		Keyring: s.recorder.GetKeyring(),
->>>>>>> b2d370c4
 	}
 
 	signature, err := calculations.Sign(accountSigner, components, agentType)
