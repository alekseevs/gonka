package public

import (
	"bytes"
	"context"
	"decentralized-api/apiconfig"
	"decentralized-api/broker"
	"decentralized-api/completionapi"
	"decentralized-api/logging"
	"decentralized-api/utils"
	"encoding/json"
	"fmt"
	"io"
	"math/rand"
	"net/http"
	"net/url"
	"strconv"
	"sync"
	"time"

	coretypes "github.com/cometbft/cometbft/rpc/core/types"
	sdk "github.com/cosmos/cosmos-sdk/types"
	"github.com/labstack/echo/v4"
	"github.com/productscience/inference/api/inference/inference"
	"github.com/productscience/inference/cmd/inferenced/cmd"
	"github.com/productscience/inference/x/inference/calculations"
	"github.com/productscience/inference/x/inference/keeper"
	"github.com/productscience/inference/x/inference/types"
)

// AuthKeyContext represents the context in which an AuthKey was used
type AuthKeyContext int

const (
	// TransferContext indicates the AuthKey was used for a transfer request
	TransferContext AuthKeyContext = 1
	// ExecutorContext indicates the AuthKey was used for an executor request
	ExecutorContext AuthKeyContext = 2
	// BothContexts indicates the AuthKey was used for both transfer and executor requests
	BothContexts = TransferContext | ExecutorContext
)

// Package-level variables for AuthKey reuse prevention
var (
	// Map for O(1) lookup of existing AuthKeys and their contexts
	usedAuthKeys = make(map[string]AuthKeyContext)

	// Map for O(1) lookup of what to remove, organized by block height
	authKeysByBlock = make(map[int64][]string)

	// Track the oldest block height we're storing
	oldestBlockHeight int64

	// Mutex for thread safety
	authKeysMutex sync.RWMutex

	// Reference to the config manager for accessing validation parameters
	configManagerRef *apiconfig.ConfigManager
)

// checkAndRecordAuthKey checks if an AuthKey has been used before and records it if not
// Returns true if the key has been used before in the specified context, false otherwise
func checkAndRecordAuthKey(authKey string, currentBlockHeight int64, context AuthKeyContext) bool {
	authKeysMutex.RLock()
	existingContext, exists := usedAuthKeys[authKey]
	authKeysMutex.RUnlock()

	if exists {
		// If the key exists, check if it's been used in the current context
		if existingContext&context != 0 {
			return true // Key was used before in this context
		}

		// Key exists but hasn't been used in this context, update the context
		authKeysMutex.Lock()
		defer authKeysMutex.Unlock()

		// Update the context to include the new context
		usedAuthKeys[authKey] = existingContext | context
		return false // Key wasn't used before in this context
	}

	// Key doesn't exist, add it with the current context
	authKeysMutex.Lock()
	defer authKeysMutex.Unlock()

	usedAuthKeys[authKey] = context

	authKeysByBlock[currentBlockHeight] = append(authKeysByBlock[currentBlockHeight], authKey)

	if oldestBlockHeight == 0 {
		oldestBlockHeight = currentBlockHeight
	}

	cleanupExpiredAuthKeys(currentBlockHeight)

	return false // Key wasn't used before
}

// cleanupExpiredAuthKeys removes auth keys from block heights based on timestamp_expiration parameter
func cleanupExpiredAuthKeys(currentBlockHeight int64) {
	// Default expiration is 4 blocks if configManager is not set
	expirationBlocks := int64(4)

	// If configManager is available, use twice the timestamp_expiration value
	if configManagerRef != nil {
		validationParams := configManagerRef.GetValidationParams()
		timestampExpiration := validationParams.TimestampExpiration

		// Use default value if parameter is not set
		if timestampExpiration == 0 {
			timestampExpiration = 10 // Default 10 seconds
		}

		// Use twice the timestamp_expiration value (converted to blocks)
		// Assuming average block time of 5 seconds
		expirationBlocks = (timestampExpiration * 2) / 4

		// Ensure we keep at least 4 blocks for safety
		if expirationBlocks < 4 {
			expirationBlocks = 4
		}

		logging.Debug("Auth key expiration", types.Inferences,
			"timestampExpiration", timestampExpiration,
			"expirationBlocks", expirationBlocks)
	}

	expirationHeight := currentBlockHeight - expirationBlocks

	for height := oldestBlockHeight; height < expirationHeight; height++ {
		keys, exists := authKeysByBlock[height]
		if !exists {
			continue
		}

		for _, key := range keys {
			delete(usedAuthKeys, key)
		}

		delete(authKeysByBlock, height)
	}

	if oldestBlockHeight < expirationHeight {
		oldestBlockHeight = expirationHeight
	}
}

func (s *Server) postChat(ctx echo.Context) error {
	logging.Debug("PostChat. Received request", types.Inferences, "path", ctx.Request().URL.Path)

	chatRequest, err := readRequest(ctx.Request(), s.recorder.GetAccountAddress())
	if err != nil {
		return err
	}

	if chatRequest.AuthKey == "" {
		logging.Warn("Request without authorization", types.Server, "path", ctx.Request().URL.Path)
		return ErrRequestAuth
	}

	if chatRequest.InferenceId != "" && chatRequest.Seed != "" {
		logging.Info("Executor request", types.Inferences, "inferenceId", chatRequest.InferenceId, "seed", chatRequest.Seed)
		return s.handleExecutorRequest(ctx, chatRequest, ctx.Response().Writer)
	} else {
		logging.Info("Transfer request", types.Inferences, "requesterAddress", chatRequest.RequesterAddress)
		return s.handleTransferRequest(ctx, chatRequest)
	}
}

func (s *Server) handleTransferRequest(ctx echo.Context, request *ChatRequest) error {
	logging.Debug("GET inference requester for transfer", types.Inferences, "address", request.RequesterAddress)

	queryClient := s.recorder.NewInferenceQueryClient()
	requester, err := queryClient.InferenceParticipant(ctx.Request().Context(), &types.QueryInferenceParticipantRequest{Address: request.RequesterAddress})
	if err != nil {
		logging.Error("Failed to get inference requester", types.Inferences, "address", request.RequesterAddress, "error", err)
		return err
	}

	promptText := ""
	for _, message := range request.OpenAiRequest.Messages {
		promptText += message.Content + "\n"
	}

	promptTokenCount, err := s.getPromptTokenEstimation(promptText, request.OpenAiRequest.Model)

	if err != nil {
		logging.Error("Failed to get prompt token estimation", types.Inferences, "error", err)
		return err
	}

	logging.Info("Prompt token estimation", types.Inferences, "count", promptTokenCount, "model", request.OpenAiRequest.Model)

	if err := s.validateRequester(ctx.Request().Context(), request, requester, promptTokenCount); err != nil {
		return err
	}
<<<<<<< HEAD

	status, err := s.recorder.Status(context.Background())
=======
	status, err := s.recorder.GetCosmosClient().Status(context.Background())
>>>>>>> 6f55c629
	if err != nil {
		logging.Error("Failed to get status", types.Inferences, "error", err)
		return err
	}

	if err := validateRequest(request, status, s.configManager); err != nil {
		return err
	}

	requestBlockHeight := status.SyncInfo.LatestBlockHeight
	can, estimatedKB := s.bandwidthLimiter.CanAcceptRequest(requestBlockHeight, int(promptTokenCount), int(request.OpenAiRequest.MaxTokens))
	if !can {
		logging.Warn("Bandwidth limit exceeded", types.Inferences, "address", request.RequesterAddress)
		url := s.configManager.GetApiConfig().PublicUrl
		return echo.NewHTTPError(http.StatusTooManyRequests, "Transfer Agent capacity reached. Try another TA from "+url+"/v1/epochs/current/participants")
	}

	s.bandwidthLimiter.RecordRequest(requestBlockHeight, estimatedKB)
	defer s.bandwidthLimiter.ReleaseRequest(requestBlockHeight, estimatedKB)

	executor, err := s.getExecutorForRequest(ctx.Request().Context(), request.OpenAiRequest.Model)
	if err != nil {
		logging.Error("Failed to get executor", types.Inferences, "error", err)
		return err
	}

	seed := rand.Int31()
	inferenceUUID := request.AuthKey
	inferenceRequest, err := createInferenceStartRequest(s, request, seed, request.AuthKey, executor, s.configManager.GetCurrentNodeVersion(), promptTokenCount)
	if err != nil {
		logging.Error("Failed to create inference start request", types.Inferences, "error", err)
		return err
	}

	go func() {
		logging.Debug("Starting inference", types.Inferences, "id", inferenceRequest.InferenceId)
		if s.configManager.GetApiConfig().TestMode && request.OpenAiRequest.Seed == 8675309 {
			time.Sleep(10 * time.Second)
		}
		err := s.recorder.StartInference(inferenceRequest)
		if err != nil {
			logging.Error("Failed to submit MsgStartInference", types.Inferences, "id", inferenceRequest.InferenceId, "error", err)
		} else {
			logging.Debug("Submitted MsgStartInference", types.Inferences, "id", inferenceRequest.InferenceId)
		}
	}()

	// It's important here to send the ORIGINAL body, not the finalRequest body. The executor will AGAIN go through
	// the same process to create the same final request body
	logging.Debug("Sending request to executor", types.Inferences, "url", executor.Url, "seed", seed, "inferenceId", inferenceUUID)

	if s.configManager.GetApiConfig().PublicUrl == executor.Url {
		// node found itself as executor

		request.InferenceId = inferenceUUID
		request.Seed = strconv.Itoa(int(seed))
		request.TransferAddress = s.recorder.GetAccountAddress()
		request.TransferSignature = inferenceRequest.TransferSignature

		logging.Info("Execute request on same node, fill request with extra data", types.Inferences, "inferenceId", request.InferenceId, "seed", request.Seed)
		return s.handleExecutorRequest(ctx, request, ctx.Response().Writer)
	}

	req, err := http.NewRequest(http.MethodPost, executor.Url+"/v1/chat/completions", bytes.NewReader(request.Body))
	if err != nil {
		logging.Error("handleTransferRequest. Failed to create request to the executor node", types.Inferences, "error", err)
		return err
	}

	// TODO use echo.Redirect?
	req.Header.Set(utils.XInferenceIdHeader, inferenceUUID)
	req.Header.Set(utils.XSeedHeader, strconv.Itoa(int(seed)))
	req.Header.Set(utils.AuthorizationHeader, request.AuthKey)
	req.Header.Set(utils.XTimestampHeader, strconv.FormatInt(request.Timestamp, 10))
	req.Header.Set(utils.XTransferAddressHeader, request.TransferAddress)
	req.Header.Set(utils.XRequesterAddressHeader, request.RequesterAddress)
	req.Header.Set(utils.XTASignatureHeader, inferenceRequest.TransferSignature)
	req.Header.Set("Content-Type", request.Request.Header.Get("Content-Type"))

	resp, err := http.DefaultClient.Do(req)
	if err != nil {
		logging.Error("Failed to make http request to executor", types.Inferences, "error", err, "url", executor.Url)
		return err
	}
	defer resp.Body.Close()

	logging.Info("Proxying response from executor", types.Inferences,
		"inferenceId", inferenceUUID,
		"executor", executor.Address)
	proxyResponse(resp, ctx.Response().Writer, false, nil, inferenceUUID)
	return nil
}

func (s *Server) getPromptTokenEstimation(text string, model string) (int, error) {
	return len(text), nil
}

func validateRequest(request *ChatRequest, status *coretypes.ResultStatus, configManager *apiconfig.ConfigManager) error {
	lastHeightTime := status.SyncInfo.LatestBlockTime.UnixNano()
	currentBlockHeight := status.SyncInfo.LatestBlockHeight

	// Get validation parameters from config
	validationParams := configManager.GetValidationParams()
	timestampExpirationNs := validationParams.TimestampExpiration * int64(time.Second)
	timestampAdvanceNs := validationParams.TimestampAdvance * int64(time.Second)

	// Use default values if parameters are not set
	if timestampExpirationNs == 0 {
		timestampExpirationNs = 10 * int64(time.Second)
	}
	if timestampAdvanceNs == 0 {
		timestampAdvanceNs = 10 * int64(time.Second)
	}

	requestOffset := lastHeightTime - request.Timestamp
	logging.Info("Request offset", types.Inferences,
		"offset", time.Duration(requestOffset).String(),
		"lastHeightTime", lastHeightTime,
		"requestTimestamp", request.Timestamp)

	if requestOffset > timestampExpirationNs {
		logging.Warn("Request timestamp is too old", types.Inferences,
			"inferenceId", request.InferenceId,
			"offset", time.Duration(requestOffset).String(),
			"status", status)
		return echo.NewHTTPError(http.StatusBadRequest, "Request timestamp is too old")
	}

	if requestOffset < -timestampAdvanceNs {
		logging.Warn("Request timestamp is in the future", types.Inferences,
			"inferenceId", request.InferenceId,
			"offset", time.Duration(requestOffset).String(),
			"status", status)
		return echo.NewHTTPError(http.StatusBadRequest, "Request timestamp is in the future")
	}

	// Check if AuthKey has been used before for a transfer request
	if checkAndRecordAuthKey(request.AuthKey, currentBlockHeight, TransferContext) {
		logging.Warn("AuthKey reuse detected for transfer request", types.Inferences, "authKey", request.AuthKey)
		return echo.NewHTTPError(http.StatusBadRequest, "AuthKey has already been used for a transfer request")
	}

	return nil
}

func (s *Server) getPromptTokenCount(text string, model string) (int, error) {
	type tokenizeRequest struct {
		Model  string `json:"model"`
		Prompt string `json:"prompt"`
	}
	type tokenizeResponse struct {
		TokenCount int `json:"count"`
	}

	response, err := broker.LockNode(s.nodeBroker, model, s.configManager.GetCurrentNodeVersion(), func(node *broker.Node) (*http.Response, error) {
		tokenizeUrl, err := url.JoinPath(node.InferenceUrl(), "/tokenize")
		if err != nil {
			return nil, err
		}

		reqBody := tokenizeRequest{
			Model:  model,
			Prompt: text,
		}
		jsonData, err := json.Marshal(reqBody)
		if err != nil {
			return nil, err
		}

		return http.Post(
			tokenizeUrl,
			"application/json",
			bytes.NewReader(jsonData),
		)
	})

	if err != nil {
		return 0, err
	}
	defer response.Body.Close()

	if response.StatusCode != http.StatusOK {
		return 0, fmt.Errorf("tokenize request failed with status: %d", response.StatusCode)
	}

	var result tokenizeResponse
	if err := json.NewDecoder(response.Body).Decode(&result); err != nil {
		return 0, err
	}

	return result.TokenCount, nil
}

func (s *Server) extractPromptTextFromRequest(requestBytes []byte) (string, error) {
	var openAiRequest OpenAiRequest
	err := json.Unmarshal(requestBytes, &openAiRequest)
	if err != nil {
		return "", err
	}

	promptText := ""
	for _, message := range openAiRequest.Messages {
		promptText += message.Content + "\n"
	}
	return promptText, nil
}

func (s *Server) handleExecutorRequest(ctx echo.Context, request *ChatRequest, w http.ResponseWriter) error {
	inferenceId := request.InferenceId
	err := s.validateFullRequest(ctx, request)
	if err != nil {
		return err
	}

	seed, err := strconv.Atoi(request.Seed)
	if err != nil {
		logging.Warn("Unable to parse seed", types.Inferences, "seed", request.Seed)
		return echo.ErrBadRequest
	}

	modifiedRequestBody, err := completionapi.ModifyRequestBody(request.Body, int32(seed))
	if err != nil {
		logging.Warn("Unable to modify request body", types.Inferences, "error", err)
		return err
	}

	logging.Info("Attempting to lock node for inference", types.Inferences,
		"inferenceId", inferenceId, "nodeVersion", s.configManager.GetCurrentNodeVersion())
	resp, err := broker.LockNode(s.nodeBroker, request.OpenAiRequest.Model, s.configManager.GetCurrentNodeVersion(), func(node *broker.Node) (*http.Response, error) {
		logging.Info("Successfully acquired node lock for inference", types.Inferences,
			"inferenceId", inferenceId, "node", node.Id, "url", node.InferenceUrl())

		completionsUrl, err := url.JoinPath(node.InferenceUrl(), "/v1/chat/completions")
		if err != nil {
			return nil, err
		}
		return http.Post(
			completionsUrl,
			request.Request.Header.Get("Content-Type"),
			bytes.NewReader(modifiedRequestBody.NewBody),
		)
	})
	if err != nil {
		logging.Error("Failed to get response from inference node", types.Inferences,
			"inferenceId", inferenceId, "error", err)
		return err
	}
	defer resp.Body.Close()

	logging.Info("Node lock released for inference", types.Inferences, "inferenceId", inferenceId)

	if resp.StatusCode < 200 || resp.StatusCode >= 300 {
		msg := getInferenceErrorMessage(resp)
		logging.Warn("Inference node response with an error", types.Inferences, "code", resp.StatusCode, "msg", msg)
		return echo.NewHTTPError(http.StatusInternalServerError, msg)
	}

	responseProcessor := completionapi.NewExecutorResponseProcessor(request.InferenceId)
	logging.Debug("Proxying response from inference node", types.Inferences, "inferenceId", request.InferenceId)
	proxyResponse(resp, w, true, responseProcessor, inferenceId)

	logging.Debug("Processing response from inference node", types.Inferences, "inferenceId", request.InferenceId)
	completionResponse, err := responseProcessor.GetResponse()

	if err != nil || completionResponse == nil {
		logging.Error("Failed to parse response data into CompletionResponse", types.Inferences, "error", err)
		return err
	}

	err = s.sendInferenceTransaction(request.InferenceId, completionResponse, request.Body, s.recorder.GetAccountAddress(), request)
	if err != nil {
		// Not http.Error, because we assume we already returned everything to the client during proxyResponse execution
		logging.Error("Failed to send inference transaction", types.Inferences, "error", err)
		return nil
	}
	return nil
}

func (s *Server) getAllowedPubKeys(ctx echo.Context, granterAddress string) ([]string, error) {
	queryClient := s.recorder.NewInferenceQueryClient()
	grantees, err := queryClient.GranteesByMessageType(ctx.Request().Context(), &types.QueryGranteesByMessageTypeRequest{
		GranterAddress: granterAddress,
		MessageTypeUrl: "/inference.inference.MsgStartInference",
	})
	if err != nil {
		return nil, fmt.Errorf("failed to get grantees to sign inference: %w", err)
	}
	granteesPubkeys := make([]string, len(grantees.Grantees)+1)
	for i, grantee := range grantees.Grantees {
		granteesPubkeys[i] = grantee.PubKey
	}

	granterAccount, err := queryClient.InferenceParticipant(ctx.Request().Context(), &types.QueryInferenceParticipantRequest{Address: granterAddress})
	if err != nil {
		logging.Error("Failed to get granter account", types.Inferences, "address", granterAddress, "error", err)
		return nil, err
	}
	granterPubKey := granterAccount.Pubkey

	granteesPubkeys[len(granteesPubkeys)-1] = granterPubKey
	return granteesPubkeys, nil
}

func (s *Server) validateFullRequest(ctx echo.Context, request *ChatRequest) error {
	queryClient := s.recorder.NewInferenceQueryClient()
	dev, err := queryClient.InferenceParticipant(ctx.Request().Context(), &types.QueryInferenceParticipantRequest{Address: request.RequesterAddress})
	if err != nil {
		logging.Error("Failed to get inference requester", types.Inferences, "address", request.RequesterAddress, "error", err)
		return err
	}

	transferPubkeys, err := s.getAllowedPubKeys(ctx, request.TransferAddress)
	if err != nil {
		logging.Error("Failed to get grantees to sign inference", types.Inferences, "error", err)
		return err
	}
	logging.Info("Transfer pubkeys", types.Inferences, "pubkeys", transferPubkeys)

	if err := validateTransferRequest(request, dev.Pubkey); err != nil {
		logging.Error("Unable to validate request against PubKey", types.Inferences, "error", err)
		return echo.NewHTTPError(http.StatusUnauthorized, "Unable to validate request against PubKey:"+err.Error())
	}

	if err = validateExecuteRequestWithGrantees(request, transferPubkeys, s.recorder.GetAccountAddress(), request.TransferSignature); err != nil {
		logging.Error("Unable to validate request against TransferSignature", types.Inferences, "error", err)
		return echo.NewHTTPError(http.StatusUnauthorized, "Unable to validate request against TransferSignature:"+err.Error())
	}

	err = s.validateTimestampNonce(request)
	if err != nil {
		return err
	}
	return nil
}

func (s *Server) validateTimestampNonce(request *ChatRequest) error {
	status, err := s.recorder.Status(context.Background())
	if err != nil {
		logging.Error("Failed to get status", types.Inferences, "error", err)
		return err
	}

	currentBlockHeight := status.SyncInfo.LatestBlockHeight
	lastHeightTime := status.SyncInfo.LatestBlockTime.UnixNano()

	// Get validation parameters from config
	validationParams := s.configManager.GetValidationParams()
	timestampExpirationNs := validationParams.TimestampExpiration * int64(time.Second)
	timestampAdvanceNs := validationParams.TimestampAdvance * int64(time.Second)

	// Use default values if parameters are not set
	if timestampExpirationNs == 0 {
		timestampExpirationNs = 10 * int64(time.Second)
	}
	if timestampAdvanceNs == 0 {
		timestampAdvanceNs = 10 * int64(time.Second)
	}

	requestOffset := lastHeightTime - request.Timestamp
	logging.Info("Request offset for executor", types.Inferences,
		"offset", time.Duration(requestOffset).String(),
		"lastHeightTime", lastHeightTime,
		"requestTimestamp", request.Timestamp)

	if requestOffset > timestampExpirationNs {
		logging.Warn("Request timestamp is too old", types.Inferences,
			"inferenceId", request.InferenceId,
			"offset", time.Duration(requestOffset).String())
		return echo.NewHTTPError(http.StatusBadRequest, "Request timestamp is too old")
	}

	if requestOffset < -timestampAdvanceNs {
		logging.Warn("Request timestamp is in the future", types.Inferences,
			"inferenceId", request.InferenceId,
			"offset", time.Duration(requestOffset).String())
		return echo.NewHTTPError(http.StatusBadRequest, "Request timestamp is in the future")
	}

	if checkAndRecordAuthKey(request.AuthKey, currentBlockHeight, ExecutorContext) {
		logging.Warn("AuthKey reuse detected for executor request", types.Inferences, "authKey", request.AuthKey)
		return echo.NewHTTPError(http.StatusBadRequest, "AuthKey has already been used for an executor request")
	}
	return nil
}

func (s *Server) getExecutorForRequest(ctx context.Context, model string) (*ExecutorDestination, error) {
	queryClient := s.recorder.NewInferenceQueryClient()
	response, err := queryClient.GetRandomExecutor(ctx, &types.QueryGetRandomExecutorRequest{
		Model: model,
	})
	if err != nil {
		return nil, err
	}
	executor := response.Executor
	logging.Info("Executor selected", types.Inferences, "address", executor.Address, "url", executor.InferenceUrl)
	return &ExecutorDestination{
		Url:     executor.InferenceUrl,
		Address: executor.Address,
	}, nil
}

// calculateSignature calculates a signature for the given components and agent type
func (s *Server) calculateSignature(payload string, timestamp int64, transferAddress string, executorAddress string, agentType calculations.SignatureType) (string, error) {
	components := calculations.SignatureComponents{
		Payload:         payload,
		Timestamp:       timestamp,
		TransferAddress: transferAddress,
		ExecutorAddress: executorAddress,
	}

	signerAddressStr := s.recorder.GetSignerAddress()
	signerAddress, err := sdk.AccAddressFromBech32(signerAddressStr)
	if err != nil {
		logging.Error("Failed to parse address", types.Inferences, "address", signerAddressStr, "error", err)
		return "", err
	}
	accountSigner := &cmd.AccountSigner{
		Addr:    signerAddress,
		Keyring: s.recorder.GetKeyring(),
	}

	signature, err := calculations.Sign(accountSigner, components, agentType)
	if err != nil {
		logging.Error("Failed to sign signature", types.Inferences, "error", err, "agentType", agentType)
		return "", err
	}

	return signature, nil
}

func (s *Server) sendInferenceTransaction(inferenceId string, response completionapi.CompletionResponse, requestBody []byte, executorAddress string, request *ChatRequest) error {
	responseHash, err := response.GetHash()
	if err != nil || responseHash == "" {
		logging.Error("Failed to get responseHash from response", types.Inferences, "error", err)
		return err
	}
	model, err := response.GetModel()
	if err != nil || model == "" {
		logging.Error("Failed to get model from response", types.Inferences, "error", err)
		return err
	}
	id, err := response.GetInferenceId()
	if err != nil || id == "" {
		logging.Error("Failed to get id from response", types.Inferences, "error", err)
		return err
	}
	usage, err := response.GetUsage()
	if err != nil {
		logging.Warn("Failed to get usage from response", types.Inferences, "error", err)
		return err
	}

	// If streaming response doesn't have prompt tokens, get accurate count via tokenization
	if usage.PromptTokens == 0 {
		logging.Info("Streaming response missing prompt tokens, using tokenization", types.Inferences, "inferenceId", inferenceId)
		promptText, err := s.extractPromptTextFromRequest(requestBody)
		if err != nil {
			logging.Warn("Failed to extract prompt text for tokenization", types.Inferences, "error", err)
		} else {
			model, _ := response.GetModel()
			actualPromptTokens, err := s.getPromptTokenCount(promptText, model)
			if err != nil {
				logging.Warn("Failed to get actual prompt token count", types.Inferences, "error", err)
			} else {
				logging.Info("Updated prompt tokens via tokenization", types.Inferences, "inferenceId", inferenceId, "tokens", actualPromptTokens)
				usage.PromptTokens = uint64(actualPromptTokens)
			}
		}
	}

	logging.Debug("Usage from response", types.Inferences, "usage", usage)
	bodyBytes, err := response.GetBodyBytes()
	if err != nil || bodyBytes == nil {
		logging.Error("Failed to get body bytes from response", types.Inferences, "error", err)
		return err
	}

	if s.recorder != nil {
		// Calculate executor signature
		executorSignature, err := s.calculateSignature(string(request.Body), request.Timestamp, request.TransferAddress, executorAddress, calculations.ExecutorAgent)
		if err != nil {
			return err
		}

		message := &inference.MsgFinishInference{
			Creator:              executorAddress,
			InferenceId:          inferenceId,
			ResponseHash:         responseHash,
			ResponsePayload:      string(bodyBytes),
			PromptTokenCount:     usage.PromptTokens,
			CompletionTokenCount: usage.CompletionTokens,
			ExecutedBy:           executorAddress,
			TransferredBy:        request.TransferAddress,
			TransferSignature:    request.TransferSignature,
			ExecutorSignature:    executorSignature,
			RequestTimestamp:     request.Timestamp,
			RequestedBy:          request.RequesterAddress,
			OriginalPrompt:       string(request.Body),
			Model:                model,
		}

		logging.Info("Submitting MsgFinishInference", types.Inferences, "inferenceId", inferenceId)
		err = s.recorder.FinishInference(message)
		if err != nil {
			logging.Error("Failed to submit MsgFinishInference", types.Inferences, "inferenceId", inferenceId, "error", err)
		} else {
			logging.Debug("Submitted MsgFinishInference", types.Inferences, "inferenceId", inferenceId)
		}
	}
	return nil
}

func getPromptHash(requestBytes []byte) (string, string, error) {
	canonicalJSON, err := utils.CanonicalizeJSON(requestBytes)
	if err != nil {
		return "", "", err
	}

	promptHash := utils.GenerateSHA256Hash(canonicalJSON)
	return promptHash, canonicalJSON, nil
}

func createInferenceStartRequest(s *Server, request *ChatRequest, seed int32, inferenceId string, executor *ExecutorDestination, nodeVersion string, promptTokenCount int) (*inference.MsgStartInference, error) {
	finalRequest, err := completionapi.ModifyRequestBody(request.Body, seed)
	if err != nil {
		return nil, err
	}
	promptHash, promptPayload, err := getPromptHash(finalRequest.NewBody)
	if err != nil {
		return nil, err
	}
	maxTokens := 0
	if request.OpenAiRequest.MaxCompletionTokens > 0 {
		maxTokens = int(request.OpenAiRequest.MaxCompletionTokens)
	} else if request.OpenAiRequest.MaxTokens > 0 {
		maxTokens = int(request.OpenAiRequest.MaxTokens)
	}
	transaction := &inference.MsgStartInference{
		InferenceId:      inferenceId,
		PromptHash:       promptHash,
		PromptPayload:    promptPayload,
		RequestedBy:      request.RequesterAddress,
		Model:            request.OpenAiRequest.Model,
		AssignedTo:       executor.Address,
		NodeVersion:      nodeVersion,
		MaxTokens:        uint64(maxTokens),
		PromptTokenCount: uint64(promptTokenCount),
		RequestTimestamp: request.Timestamp,
		OriginalPrompt:   string(request.Body),
	}

	signature, err := s.calculateSignature(string(request.Body), request.Timestamp, request.TransferAddress, executor.Address, calculations.TransferAgent)
	if err != nil {
		return nil, err
	}
	transaction.TransferSignature = signature

	logging.Debug("Prompt token count for inference", types.Inferences, "inferenceId", inferenceId, "count", promptTokenCount)
	return transaction, nil
}

func getInferenceErrorMessage(resp *http.Response) string {
	msg := fmt.Sprintf("Inference node response with an error. code = %d.", resp.StatusCode)
	bodyBytes, err := io.ReadAll(resp.Body)
	if err == nil {
		return msg + fmt.Sprintf(" error = %s.", string(bodyBytes))
	} else {
		return msg
	}
}

func readRequest(request *http.Request, transferAddress string) (*ChatRequest, error) {
	body, err := readRequestBody(request)
	if err != nil {
		logging.Error("Unable to read request body", types.Server, "error", err)
		return nil, err
	}

	openAiRequest := OpenAiRequest{}
	err = json.Unmarshal(body, &openAiRequest)
	if err != nil {
		return nil, err
	}

	timestamp, err := strconv.ParseInt(request.Header.Get(utils.XTimestampHeader), 10, 64)
	if err != nil {
		timestamp = 0
	}
	if request.Header.Get(utils.XTransferAddressHeader) != "" {
		transferAddress = request.Header.Get(utils.XTransferAddressHeader)
	}

	return &ChatRequest{
		Body:              body,
		Request:           request,
		OpenAiRequest:     openAiRequest,
		AuthKey:           request.Header.Get(utils.AuthorizationHeader),
		Seed:              request.Header.Get(utils.XSeedHeader),
		InferenceId:       request.Header.Get(utils.XInferenceIdHeader),
		RequesterAddress:  request.Header.Get(utils.XRequesterAddressHeader),
		Timestamp:         timestamp,
		TransferAddress:   transferAddress,
		TransferSignature: request.Header.Get(utils.XTASignatureHeader),
	}, nil
}

func readRequestBody(r *http.Request) ([]byte, error) {
	var buf bytes.Buffer
	if _, err := io.Copy(&buf, r.Body); err != nil {
		return nil, err
	}
	defer r.Body.Close()
	return buf.Bytes(), nil
}

// validateRequester validates requester with dynamic pricing fallback to legacy
func (s *Server) validateRequester(ctx context.Context, request *ChatRequest, requester *types.QueryInferenceParticipantResponse, promptTokenCount int) error {
	if requester == nil {
		logging.Error("Inference participant not found", types.Inferences, "address", request.RequesterAddress)
		return ErrInferenceParticipantNotFound
	}

	err := validateTransferRequest(request, requester.Pubkey)
	if err != nil {
		logging.Error("Unable to validate request against PubKey", types.Inferences, "error", err)
		return echo.NewHTTPError(http.StatusUnauthorized, "Unable to validate request against PubKey:"+err.Error())
	}

	if request.OpenAiRequest.MaxTokens == 0 {
		request.OpenAiRequest.MaxTokens = keeper.DefaultMaxTokens
	}

	var escrowNeeded uint64
	var perTokenPrice uint64

	// Try to get dynamic pricing first
	queryClient := s.recorder.NewInferenceQueryClient()
	priceResponse, err := queryClient.GetModelPerTokenPrice(ctx, &types.QueryGetModelPerTokenPriceRequest{
		ModelId: request.OpenAiRequest.Model,
	})

	if err == nil && priceResponse.Found {
		// Use dynamic pricing
		perTokenPrice = priceResponse.Price

		logging.Debug("Using dynamic pricing", types.Inferences,
			"perTokenPrice", perTokenPrice,
			"model", request.OpenAiRequest.Model)
	} else {
		// Fall back to legacy pricing
		logging.Warn("Failed to get dynamic pricing, falling back to legacy calculation", types.Inferences, "error", err)
		perTokenPrice = uint64(calculations.PerTokenCost)

		logging.Debug("Using legacy pricing", types.Inferences,
			"perTokenPrice", perTokenPrice)
	}

	// Calculate escrow using consistent formula: (PromptTokens + MaxTokens) × PerTokenPrice
	totalTokens := uint64(promptTokenCount) + uint64(request.OpenAiRequest.MaxTokens)
	escrowNeeded = totalTokens * perTokenPrice

	logging.Debug("Escrow calculation", types.Inferences,
		"escrowNeeded", escrowNeeded,
		"perTokenPrice", perTokenPrice,
		"promptTokens", promptTokenCount,
		"maxTokens", request.OpenAiRequest.MaxTokens,
		"totalTokens", totalTokens)

	logging.Debug("Client balance", types.Inferences, "balance", requester.Balance)
	if requester.Balance < int64(escrowNeeded) {
		return ErrInsufficientBalance
	}
	return nil
}<|MERGE_RESOLUTION|>--- conflicted
+++ resolved
@@ -195,12 +195,8 @@
 	if err := s.validateRequester(ctx.Request().Context(), request, requester, promptTokenCount); err != nil {
 		return err
 	}
-<<<<<<< HEAD
 
 	status, err := s.recorder.Status(context.Background())
-=======
-	status, err := s.recorder.GetCosmosClient().Status(context.Background())
->>>>>>> 6f55c629
 	if err != nil {
 		logging.Error("Failed to get status", types.Inferences, "error", err)
 		return err
