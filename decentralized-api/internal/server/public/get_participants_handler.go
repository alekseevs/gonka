package public

import (
	"context"
	cosmos_client "decentralized-api/cosmosclient"
	"decentralized-api/logging"
	"decentralized-api/merkleproof"
	"encoding/base64"
	"encoding/hex"
	"net/http"
	"net/url"
	"strconv"
	"strings"

	"github.com/cometbft/cometbft/crypto/tmhash"
	rpcclient "github.com/cometbft/cometbft/rpc/client/http"
	coretypes "github.com/cometbft/cometbft/rpc/core/types"
	comettypes "github.com/cometbft/cometbft/types"
	"github.com/cosmos/cosmos-sdk/codec"
	codectypes "github.com/cosmos/cosmos-sdk/codec/types"
	"github.com/labstack/echo/v4"
	"github.com/productscience/inference/x/inference/types"
)

func (s *Server) getInferenceParticipantByAddress(c echo.Context) error {
	address := c.Param("address")
	if address == "" {
		return ErrAddressRequired
	}

	logging.Debug("GET inference participant", types.Inferences, "address", address)

	queryClient := s.recorder.NewInferenceQueryClient()
	response, err := queryClient.InferenceParticipant(c.Request().Context(), &types.QueryInferenceParticipantRequest{
		Address: address,
	})
	if err != nil {
		logging.Error("Failed to get inference participant", types.Inferences, "address", address, "error", err)
		return err
	}

	if response == nil {
		logging.Error("Inference participant not found", types.Inferences, "address", address)
		return ErrInferenceParticipantNotFound
	}

	return c.JSON(http.StatusOK, response)
}

func (s *Server) getParticipantsByEpoch(c echo.Context) error {
	epoch, err := s.resolveEpochFromContext(c)
	if err != nil {
		logging.Error("Failed to resolve epoch from context", types.Server, "error", err)
		return err
	}

	resp, err := s.getParticipants(epoch)
	if err != nil {
		return err
	}
	return c.JSON(http.StatusOK, resp)
}

<<<<<<< HEAD
func (s *Server) getParticipants(epochOrNil *uint64) (*ActiveParticipantWithProof, error) {
	queryClient := s.recorder.NewInferenceQueryClient()
	currEpoch, err := queryClient.GetCurrentEpoch(s.recorder.GetContext(), &types.QueryGetCurrentEpochRequest{})
	if err != nil {
		logging.Error("Failed to get current epoch", types.Participants, "error", err)
		return nil, err
=======
// resolveEpochFromContext extracts the epoch from the context parameters.
// If the epoch is "current", it returns nil
func (s *Server) resolveEpochFromContext(c echo.Context) (uint64, error) {
	epochParam := c.Param("epoch")
	if epochParam == "" {
		return 0, ErrInvalidEpochId
>>>>>>> 167e5385
	}

	if epochParam == "current" {
		queryClient := s.recorder.NewInferenceQueryClient()
		currEpoch, err := queryClient.GetCurrentEpoch(*s.recorder.GetContext(), &types.QueryGetCurrentEpochRequest{})
		if err != nil {
			logging.Error("Failed to get current epoch", types.Participants, "error", err)
			return 0, err
		}
		logging.Info("Current epoch resolved.", types.Participants, "epoch", currEpoch.Epoch)
		return currEpoch.Epoch, nil
	} else {
		epochId, err := strconv.ParseUint(epochParam, 10, 64)
		if err != nil {
			return 0, ErrInvalidEpochId
		}
		return epochId, nil
	}
}

func (s *Server) getParticipants(epoch uint64) (*ActiveParticipantWithProof, error) {
	// FIXME: now we can set active participants even for epoch 0, fix InitGenesis for that
	if epoch == 0 {
		return nil, echo.NewHTTPError(http.StatusBadRequest, "Epoch enumeration starts with 1")
	}

	interfaceRegistry := codectypes.NewInterfaceRegistry()
	types.RegisterInterfaces(interfaceRegistry)

	cdc := codec.NewProtoCodec(interfaceRegistry)

	rpcClient, err := cosmos_client.NewRpcClient(s.configManager.GetChainNodeConfig().Url)
	if err != nil {
		logging.Error("Failed to create rpc client", types.System, "error", err)
		return nil, err
	}

	result, err := queryActiveParticipants(rpcClient, cdc, epoch)
	if err != nil {
		logging.Error("Failed to query active participants. Outer", types.Participants, "error", err)
		return nil, err
	}

	var activeParticipants types.ActiveParticipants
	if err := cdc.Unmarshal(result.Response.Value, &activeParticipants); err != nil {
		logging.Error("Failed to unmarshal active participant", types.Participants, "error", err)
		return nil, err
	}
	logging.Info("Active participants retrieved", types.Participants,
		"epoch", epoch,
		"activeParticipants", activeParticipants)

	block, err := rpcClient.Block(context.Background(), &activeParticipants.CreatedAtBlockHeight)
	if err != nil || block == nil {
		logging.Error("Failed to get block", types.Participants, "error", err)
		return nil, err
	}

	heightP1 := activeParticipants.CreatedAtBlockHeight + 1
	blockP1, err := rpcClient.Block(context.Background(), &heightP1)
	if err != nil || blockP1 == nil {
		logging.Error("Failed to get block + 1", types.Participants, "error", err)
	}

	heightM1 := activeParticipants.CreatedAtBlockHeight - 1
	blockM1, err := rpcClient.Block(context.Background(), &heightM1)
	if err != nil || blockM1 == nil {
		logging.Error("Failed to get block - 1", types.Participants, "error", err)
	}

	vals, err := rpcClient.Validators(context.Background(), &activeParticipants.CreatedAtBlockHeight, nil, nil)
	if err != nil || vals == nil {
		logging.Error("Failed to get validators", types.Participants, "error", err)
		return nil, err
	}

	if result.Response.ProofOps != nil {
		s.verifyProof(epoch, result, block)
	}

	activeParticipantsBytes := hex.EncodeToString(result.Response.Value)

	addresses := make([]string, len(activeParticipants.Participants))
	for i, participant := range activeParticipants.Participants {
		addresses[i], err = pubKeyToAddress3(participant.ValidatorKey)
		if err != nil {
			logging.Error("Failed to convert public key to address", types.Participants, "error", err)
		}
	}

	return &ActiveParticipantWithProof{
		ActiveParticipants:      activeParticipants,
		Addresses:               addresses,
		ActiveParticipantsBytes: activeParticipantsBytes,
		ProofOps:                result.Response.ProofOps,
		Validators:              vals.Validators,
		Block:                   []*comettypes.Block{block.Block, blockM1.Block, blockP1.Block},
	}, nil
}

func (s *Server) verifyProof(epoch uint64, result *coretypes.ResultABCIQuery, block *coretypes.ResultBlock) {
	dataKey := types.ActiveParticipantsFullKey(epoch)
	// Build the key path used by proof verification. We percent-encode the raw
	// binary key so the path is a valid UTF-8/URL string.
	verKey := "/inference/" + url.PathEscape(string(dataKey))
	// verKey2 := string(result.Response.Key)
	logging.Info("Attempting verification", types.Participants, "verKey", verKey)
	err := merkleproof.VerifyUsingProofRt(result.Response.ProofOps, block.Block.AppHash, verKey, result.Response.Value)
	if err != nil {
		logging.Info("VerifyUsingProofRt failed", types.Participants, "error", err)
	}

	err = merkleproof.VerifyUsingMerkleProof(result.Response.ProofOps, block.Block.AppHash, "inference", string(dataKey), result.Response.Value)
	if err != nil {
		logging.Info("VerifyUsingMerkleProof failed", types.Participants, "error", err)
	}
}

func (s *Server) getAllParticipants(ctx echo.Context) error {
	queryClient := s.recorder.NewInferenceQueryClient()
	r, err := queryClient.ParticipantAll(ctx.Request().Context(), &types.QueryAllParticipantRequest{})
	if err != nil {
		return err
	}

	participants := make([]ParticipantDto, len(r.Participant))
	for i, p := range r.Participant {
		balances, err := s.recorder.BankBalances(ctx.Request().Context(), p.Address)
		pBalance := int64(0)
		if err == nil {
			for _, balance := range balances {
				// TODO: surely there is a place to get denom from
				if balance.Denom == "nicoin" {
					pBalance = balance.Amount.Int64()
				}
			}
			if pBalance == 0 {
				logging.Debug("Participant has no balance", types.Participants, "address", p.Address)
			}
		} else {
			logging.Warn("Failed to get balance for participant", types.Participants, "address", p.Address, "error", err)
		}
		participants[i] = ParticipantDto{
			Id:          p.Address,
			Url:         p.InferenceUrl,
			CoinsOwed:   p.CoinBalance,
			Balance:     pBalance,
			VotingPower: int64(p.Weight),
		}
	}
	return ctx.JSON(http.StatusOK, &ParticipantsDto{
		Participants: participants,
		BlockHeight:  r.BlockHeight,
	})
}

func queryActiveParticipants(rpcClient *rpcclient.HTTP, cdc *codec.ProtoCodec, epoch uint64) (*coretypes.ResultABCIQuery, error) {
	dataKey := types.ActiveParticipantsFullKey(epoch)
	result, err := cosmos_client.QueryByKey(rpcClient, "inference", dataKey)
	if err != nil {
		logging.Error("Failed to query active participants. Req 1", types.Participants, "error", err)
		return nil, err
	}

	logging.Info("[PARTICIPANTS-DEBUG] Raw active participants query result", types.Participants,
		"epoch", epoch,
		"value_bytes", len(result.Response.Value))

	var activeParticipants types.ActiveParticipants
	if err := cdc.Unmarshal(result.Response.Value, &activeParticipants); err != nil {
		logging.Error("Failed to unmarshal active participant. Req 1", types.Participants, "error", err)
		return nil, err
	}

	logging.Info("[PARTICIPANTS-DEBUG] Unmarshalled ActiveParticipants", types.Participants,
		"epoch", epoch,
		"created_at_block_height", activeParticipants.CreatedAtBlockHeight,
		"effective_block_height", activeParticipants.EffectiveBlockHeight)

	// We disable the second query with proof for now, because:
	// 1. Data migration happened, and we can't validate pre-migration records recursively;
	//    they are now signed by the validators active during the epoch.
	// 2. The implemented proof system has a bug anyway and needs to be revisited
	return result, nil

	/*	blockHeight := activeParticipants.CreatedAtBlockHeight
		result, err = cosmos_client.QueryByKeyWithOptions(rpcClient, "inference", dataKey, blockHeight, true)
		if err != nil {
			logging.Error("Failed to query active participant. Req 2", types.Participants, "error", err)
			return nil, err
		}

		return result, err*/
}

func pubKeyToAddress3(pubKey string) (string, error) {
	pubKeyBytes, err := base64.StdEncoding.DecodeString(pubKey)
	if err != nil {
		return "", err
	}

	valAddr := tmhash.SumTruncated(pubKeyBytes)
	valAddrHex := strings.ToUpper(hex.EncodeToString(valAddr))
	return valAddrHex, nil
}<|MERGE_RESOLUTION|>--- conflicted
+++ resolved
@@ -61,21 +61,12 @@
 	return c.JSON(http.StatusOK, resp)
 }
 
-<<<<<<< HEAD
-func (s *Server) getParticipants(epochOrNil *uint64) (*ActiveParticipantWithProof, error) {
-	queryClient := s.recorder.NewInferenceQueryClient()
-	currEpoch, err := queryClient.GetCurrentEpoch(s.recorder.GetContext(), &types.QueryGetCurrentEpochRequest{})
-	if err != nil {
-		logging.Error("Failed to get current epoch", types.Participants, "error", err)
-		return nil, err
-=======
 // resolveEpochFromContext extracts the epoch from the context parameters.
 // If the epoch is "current", it returns nil
 func (s *Server) resolveEpochFromContext(c echo.Context) (uint64, error) {
 	epochParam := c.Param("epoch")
 	if epochParam == "" {
 		return 0, ErrInvalidEpochId
->>>>>>> 167e5385
 	}
 
 	if epochParam == "current" {
