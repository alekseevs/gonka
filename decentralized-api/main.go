package main

import (
	"context"
	"decentralized-api/apiconfig"
	"decentralized-api/broker"
	"decentralized-api/chainphase"
	"decentralized-api/cosmosclient"
	"decentralized-api/internal/event_listener"
	"decentralized-api/internal/nats/server"
	"decentralized-api/internal/poc"
	adminserver "decentralized-api/internal/server/admin"
	mlserver "decentralized-api/internal/server/mlnode"
	pserver "decentralized-api/internal/server/public"
	"decentralized-api/mlnodeclient"
	"net"

	"github.com/productscience/inference/api/inference/inference"
	"google.golang.org/grpc"
	"google.golang.org/grpc/reflection"

	"decentralized-api/internal/validation"
	"decentralized-api/logging"
	"decentralized-api/participant"
	"decentralized-api/training"
	"encoding/json"
	"fmt"
	"log"
	"log/slog"
	"os"
	"strconv"
	"strings"
	"time"

	"github.com/productscience/inference/x/inference/types"
)

func main() {
	if len(os.Args) >= 2 && os.Args[1] == "status" {
		logging.WithNoopLogger(func() (interface{}, error) {
			config, err := apiconfig.LoadDefaultConfigManager()
			if err != nil {
				log.Fatalf("Error loading config: %v", err)
			}
			returnStatus(config)
			return nil, nil
		})

		return
	}
	if len(os.Args) >= 2 && os.Args[1] == "pre-upgrade" {
		os.Exit(1)
	}

	config, err := apiconfig.LoadDefaultConfigManager()
	if err != nil {
		log.Fatalf("Error loading config: %v", err)
	}

	if config.GetApiConfig().TestMode {
		slog.SetLogLoggerLevel(slog.LevelDebug)
	}

	natssrv := server.NewServer(config.GetNatsConfig())
	if err := natssrv.Start(); err != nil {
		panic(err)
	}

	recorder, err := cosmosclient.NewInferenceCosmosClientWithRetry(
		context.Background(),
		"gonka",
		20,
		5*time.Second,
		config,
	)
	if err != nil {
		panic(err)
	}

	chainPhaseTracker := chainphase.NewChainPhaseTracker()
	// NOTE: getParams is waiting for rpc to be ready, don't add request before it
	params, err := getParams(context.Background(), *recorder)
	if err != nil {
		logging.Error("Failed to get params", types.System, "error", err)
		return
	}
	chainPhaseTracker.UpdateEpochParams(*params.Params.EpochParams)

	participantInfo, err := participant.NewCurrentParticipantInfo(recorder)
	if err != nil {
		logging.Error("Failed to get participant info", types.Participants, "error", err)
		return
	}
	chainBridge := broker.NewBrokerChainBridgeImpl(recorder, config.GetChainNodeConfig().Url)
	nodeBroker := broker.NewBroker(chainBridge, chainPhaseTracker, participantInfo, config.GetApiConfig().PoCCallbackUrl, &mlnodeclient.HttpClientFactory{})
	nodes := config.GetNodes()
	for _, node := range nodes {
		nodeBroker.LoadNodeToBroker(&node)
	}

	if err := participant.RegisterParticipantIfNeeded(recorder, config); err != nil {
		logging.Error("Failed to register participant", types.Participants, "error", err)
		return
	}

	logging.Debug("Initializing PoC orchestrator",
<<<<<<< HEAD
		types.PoC, "name", recorder.GetAccount().Name,
=======
		types.PoC, "name", recorder.ApiAccount.SignerAccount.Name,
>>>>>>> b2d370c4
		"address", participantInfo.GetAddress(),
		"pubkey", participantInfo.GetPubKey())

	nodePocOrchestrator := poc.NewNodePoCOrchestratorForCosmosChain(
		participantInfo.GetPubKey(),
		nodeBroker,
		config.GetApiConfig().PoCCallbackUrl,
		config.GetChainNodeConfig().Url,
		recorder,
		chainPhaseTracker,
	)
	logging.Info("node PocOrchestrator orchestrator initialized", types.PoC, "nodePocOrchestrator", nodePocOrchestrator)

	tendermintClient := cosmosclient.TendermintClient{
		ChainNodeUrl: config.GetChainNodeConfig().Url,
	}
	// Create a cancellable context for the entire system
	ctx, cancel := context.WithCancel(context.Background())
	defer cancel() // Ensure resources are cleaned up

	training.NewAssigner(recorder, &tendermintClient, ctx)
	trainingExecutor := training.NewExecutor(ctx, nodeBroker, recorder)

	validator := validation.NewInferenceValidator(nodeBroker, config, recorder, chainPhaseTracker)
	listener := event_listener.NewEventListener(config, nodePocOrchestrator, nodeBroker, validator, *recorder, trainingExecutor, chainPhaseTracker, cancel)
	// TODO: propagate trainingExecutor
	go listener.Start(ctx)

	addr := fmt.Sprintf(":%v", config.GetApiConfig().PublicServerPort)
	logging.Info("start public server on addr", types.Server, "addr", addr)

	// Bridge external block queue
	blockQueue := pserver.NewBlockQueue(recorder)

	publicServer := pserver.NewServer(nodeBroker, config, recorder, trainingExecutor, blockQueue)
	publicServer.Start(addr)

	addr = fmt.Sprintf(":%v", config.GetApiConfig().MLServerPort)
	logging.Info("start ml server on addr", types.Server, "addr", addr)
	mlServer := mlserver.NewServer(recorder, nodeBroker)
	mlServer.Start(addr)

	addr = fmt.Sprintf(":%v", config.GetApiConfig().AdminServerPort)
	logging.Info("start admin server on addr", types.Server, "addr", addr)
	adminServer := adminserver.NewServer(recorder, nodeBroker, config)
	adminServer.Start(addr)

	mlGrpcServerPort := config.GetApiConfig().MlGrpcServerPort
	if mlGrpcServerPort == 0 {
		mlGrpcServerPort = 9300
		logging.Info("ml grpc server port not set, using default port 9300", types.Server)
	}
	addr = fmt.Sprintf(":%v", mlGrpcServerPort)
	logging.Info("start training server on addr", types.Server, "addr", addr)
	grpcServer := grpc.NewServer()
	trainingServer := training.NewServer(recorder, trainingExecutor)
	inference.RegisterNetworkNodeServiceServer(grpcServer, trainingServer)
	reflection.Register(grpcServer)
	lis, err := net.Listen("tcp", addr)
	if err != nil {
		log.Fatalf("failed to listen: %v", err)
	}
	go func() {
		if err := grpcServer.Serve(lis); err != nil {
			log.Fatalf("failed to serve: %v", err)
		}
	}()

	logging.Info("Servers started", types.Server, "addr", addr)

	<-ctx.Done()
	os.Exit(1) // Exit with an error for cosmovisor to restart the process
}

func returnStatus(config *apiconfig.ConfigManager) {
	height := config.GetHeight()
	status := map[string]interface{}{
		"sync_info": map[string]string{
			"latest_block_height": strconv.FormatInt(height, 10),
		},
	}
	jsonData, err := json.MarshalIndent(status, "", "  ")
	if err != nil {
		panic(err)
	}
	fmt.Println(string(jsonData))
	os.Exit(0)
}

func getParams(ctx context.Context, transactionRecorder cosmosclient.InferenceCosmosClient) (*types.QueryParamsResponse, error) {
	var params *types.QueryParamsResponse
	var err error
	for i := 0; i < 10; i++ {
		params, err = transactionRecorder.NewInferenceQueryClient().Params(ctx, &types.QueryParamsRequest{})
		if err == nil {
			return params, nil
		}

		if strings.HasPrefix(err.Error(), "rpc error: code = Unknown desc = inference is not ready") {
			logging.Info("Inference not ready, retrying...", types.System, "attempt", i+1, "error", err)
			time.Sleep(2 * time.Second) // Try a longer wait for specific inference delays
			continue
		}
		// If not an RPC error, log and return early
		logging.Error("Failed to get chain params", types.System, "error", err)
		return nil, err
	}
	logging.Error("Exhausted all retries to get chain params", types.System, "error", err)
	return nil, err
}<|MERGE_RESOLUTION|>--- conflicted
+++ resolved
@@ -104,11 +104,7 @@
 	}
 
 	logging.Debug("Initializing PoC orchestrator",
-<<<<<<< HEAD
-		types.PoC, "name", recorder.GetAccount().Name,
-=======
 		types.PoC, "name", recorder.ApiAccount.SignerAccount.Name,
->>>>>>> b2d370c4
 		"address", participantInfo.GetAddress(),
 		"pubkey", participantInfo.GetPubKey())
 
