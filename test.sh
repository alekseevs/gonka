--- conflicted
+++ resolved
@@ -21,10 +21,7 @@
     source chain-venv/bin/activate
 fi
 
-<<<<<<< HEAD
-#./fund_accounts.py
 make release-docker
-=======
 # If FUND_ACCOUNTS env var is set
 if [ -n "$FUND_ACCOUNTS" ]; then
     # Fund accounts
@@ -32,5 +29,4 @@
     ./fund_accounts.py
 else
     echo "FUND_ACCOUNTS is not set. Skipping funding accounts."
-fi
->>>>>>> 6c7f4d82
+fi