--- conflicted
+++ resolved
@@ -28,11 +28,7 @@
           git clone --branch release/v0.50.x https://github.com/product-science/cosmos-sdk.git ../../ps-fork/cosmos-sdk
 
       - name: Cache Go modules
-<<<<<<< HEAD
-        uses: actions/cache@v3
-=======
         uses: actions/cache@v4
->>>>>>> bdd0ff1b
         with:
           path: ~/go/pkg/mod
           key: ${{ runner.os }}-go-${{ hashFiles('**/go.sum') }}
@@ -80,16 +76,12 @@
           git clone --branch release/v0.50.x https://github.com/product-science/cosmos-sdk.git ../../ps-fork/cosmos-sdk
 
       - name: Set up Go
-        uses: actions/setup-go@v3
+        uses: actions/setup-go@v2
         with:
           go-version: '^1.22.2' # Replace with your Go version
 
       - name: Cache Go modules
-<<<<<<< HEAD
-        uses: actions/cache@v3
-=======
         uses: actions/cache@v4
->>>>>>> bdd0ff1b
         with:
           path: ~/go/pkg/mod
           key: ${{ runner.os }}-go-${{ hashFiles('**/go.sum') }}
