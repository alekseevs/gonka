package inference

import (
	autocliv1 "cosmossdk.io/api/cosmos/autocli/v1"

	modulev1 "github.com/productscience/inference/api/inference/inference"
)

// AutoCLIOptions implements the autocli.HasAutoCLIConfig interface.
func (am AppModule) AutoCLIOptions() *autocliv1.ModuleOptions {
	return &autocliv1.ModuleOptions{
		Query: &autocliv1.ServiceCommandDescriptor{
			Service: modulev1.Query_ServiceDesc.ServiceName,
			RpcCommandOptions: []*autocliv1.RpcCommandOptions{
				{
					RpcMethod: "Params",
					Use:       "params",
					Short:     "Shows the parameters of the module",
				},
				{
					RpcMethod: "InferenceAll",
					Use:       "list-inference",
					Short:     "List all inference",
				},
				{
					RpcMethod:      "Inference",
					Use:            "show-inference [id]",
					Short:          "Shows a inference",
					PositionalArgs: []*autocliv1.PositionalArgDescriptor{{ProtoField: "index"}},
				},
				{
					RpcMethod: "ParticipantAll",
					Use:       "list-participant",
					Short:     "List all participant",
				},
				{
					RpcMethod:      "Participant",
					Use:            "show-participant [id]",
					Short:          "Shows a participant",
					PositionalArgs: []*autocliv1.PositionalArgDescriptor{{ProtoField: "index"}},
				},
				{
					RpcMethod:      "GetInferencesWithExecutors",
					Use:            "get-inferences-with-executors [ids]",
					Short:          "Query get-inferences-with-executors",
					PositionalArgs: []*autocliv1.PositionalArgDescriptor{{ProtoField: "ids"}},
				},

				{
					RpcMethod:      "GetRandomExecutor",
					Use:            "get-random-executor",
					Short:          "Query get-random-executor",
					PositionalArgs: []*autocliv1.PositionalArgDescriptor{},
				},

				{
					RpcMethod:      "InferenceParticipant",
					Use:            "inference-participant [address]",
					Short:          "Query inference-participant",
					PositionalArgs: []*autocliv1.PositionalArgDescriptor{{ProtoField: "address"}},
				},

				{
<<<<<<< HEAD
					RpcMethod:      "PocBatchesForStage",
					Use:            "poc-batches-for-stage [block-height]",
					Short:          "Query pocBatchesForStage",
					PositionalArgs: []*autocliv1.PositionalArgDescriptor{{ProtoField: "blockHeight"}},
				},

=======
					RpcMethod: "EpochGroupDataAll",
					Use:       "list-epoch-group-data",
					Short:     "List all epochGroupData",
				},
				{
					RpcMethod:      "EpochGroupData",
					Use:            "show-epoch-group-data [id]",
					Short:          "Shows a epochGroupData",
					PositionalArgs: []*autocliv1.PositionalArgDescriptor{{ProtoField: "pocStartBlockHeight"}},
				},
>>>>>>> 7529626e
				// this line is used by ignite scaffolding # autocli/query
			},
		},
		Tx: &autocliv1.ServiceCommandDescriptor{
			Service:              modulev1.Msg_ServiceDesc.ServiceName,
			EnhanceCustomCommand: true, // only required if you want to use the custom command
			RpcCommandOptions: []*autocliv1.RpcCommandOptions{
				{
					RpcMethod: "UpdateParams",
					Skip:      true, // skipped because authority gated
				},
				{
					RpcMethod:      "StartInference",
					Use:            "start-inference [inference-id] [prompt-hash] [prompt-payload] [received-by]",
					Short:          "Send a startInference tx",
					PositionalArgs: []*autocliv1.PositionalArgDescriptor{{ProtoField: "inferenceId"}, {ProtoField: "promptHash"}, {ProtoField: "promptPayload"}, {ProtoField: "requestedBy"}},
				},
				{
					RpcMethod:      "FinishInference",
					Use:            "finish-inference [inference-id] [response-hash] [response-payload] [prompt-token-count] [completion-token-count] [executed-by]",
					Short:          "Send a finishInference tx",
					PositionalArgs: []*autocliv1.PositionalArgDescriptor{{ProtoField: "inferenceId"}, {ProtoField: "responseHash"}, {ProtoField: "responsePayload"}, {ProtoField: "promptTokenCount"}, {ProtoField: "completionTokenCount"}, {ProtoField: "executedBy"}},
				},
				{
					RpcMethod:      "SubmitNewParticipant",
					Use:            "submit-new-participant [url] [models]",
					Short:          "Send a submitNewParticipant tx",
					PositionalArgs: []*autocliv1.PositionalArgDescriptor{{ProtoField: "url"}, {ProtoField: "models"}},
				},
				{
					RpcMethod:      "Validation",
					Use:            "validation [id] [inference-id] [response-payload] [response-hash] [value]",
					Short:          "Send a validation tx",
					PositionalArgs: []*autocliv1.PositionalArgDescriptor{{ProtoField: "id"}, {ProtoField: "inferenceId"}, {ProtoField: "responsePayload"}, {ProtoField: "responseHash"}, {ProtoField: "value"}},
				},
				{
					RpcMethod:      "SubmitPoC",
					Use:            "submit-poc [block-height] [nonce]",
					Short:          "Send a submit-poc tx",
					PositionalArgs: []*autocliv1.PositionalArgDescriptor{{ProtoField: "blockHeight"}, {ProtoField: "nonce"}},
				},
				{
					RpcMethod:      "SubmitNewUnfundedParticipant",
					Use:            "submit-new-unfunded-participant [address] [url] [models] [pub-key] [validator-key]",
					Short:          "Send a submitNewUnfundedParticipant tx",
					PositionalArgs: []*autocliv1.PositionalArgDescriptor{{ProtoField: "address"}, {ProtoField: "url"}, {ProtoField: "models"}, {ProtoField: "pubKey"}, {ProtoField: "validatorKey"}},
				},
				{
					RpcMethod:      "InvalidateInference",
					Use:            "invalidate-inference [inference-id]",
					Short:          "Send a invalidateInference tx",
					PositionalArgs: []*autocliv1.PositionalArgDescriptor{{ProtoField: "inferenceId"}},
				},
				{
					RpcMethod:      "RevalidateInference",
					Use:            "revalidate-inference [inference-id]",
					Short:          "Send a revalidateInference tx",
					PositionalArgs: []*autocliv1.PositionalArgDescriptor{{ProtoField: "inferenceId"}},
				},
				{
					RpcMethod:      "SubmitPocBatch",
					Use:            "submit-poc-batch [poc-stage-start-block-height] [nonces] [dist]",
					Short:          "Send a SubmitPocBatch tx",
					PositionalArgs: []*autocliv1.PositionalArgDescriptor{{ProtoField: "pocStageStartBlockHeight"}, {ProtoField: "nonces"}, {ProtoField: "dist"}},
				},
				{
					RpcMethod:      "SubmitPocValidation",
					Use:            "submit-poc-validation [participant-address] [poc-stage-start-block-height] [nonces] [dist] [received-dist] [r-target] [fraud-threshold] [n-invalid] [probability-honest] [fraud-detected]",
					Short:          "Send a SubmitPocValidation tx",
					PositionalArgs: []*autocliv1.PositionalArgDescriptor{{ProtoField: "participantAddress"}, {ProtoField: "pocStageStartBlockHeight"}, {ProtoField: "nonces"}, {ProtoField: "dist"}, {ProtoField: "receivedDist"}, {ProtoField: "rTarget"}, {ProtoField: "fraudThreshold"}, {ProtoField: "nInvalid"}, {ProtoField: "probabilityHonest"}, {ProtoField: "fraudDetected"}},
				},
				// this line is used by ignite scaffolding # autocli/tx
			},
		},
	}
}<|MERGE_RESOLUTION|>--- conflicted
+++ resolved
@@ -61,14 +61,6 @@
 				},
 
 				{
-<<<<<<< HEAD
-					RpcMethod:      "PocBatchesForStage",
-					Use:            "poc-batches-for-stage [block-height]",
-					Short:          "Query pocBatchesForStage",
-					PositionalArgs: []*autocliv1.PositionalArgDescriptor{{ProtoField: "blockHeight"}},
-				},
-
-=======
 					RpcMethod: "EpochGroupDataAll",
 					Use:       "list-epoch-group-data",
 					Short:     "List all epochGroupData",
@@ -79,7 +71,13 @@
 					Short:          "Shows a epochGroupData",
 					PositionalArgs: []*autocliv1.PositionalArgDescriptor{{ProtoField: "pocStartBlockHeight"}},
 				},
->>>>>>> 7529626e
+				{
+					RpcMethod:      "PocBatchesForStage",
+					Use:            "poc-batches-for-stage [block-height]",
+					Short:          "Query pocBatchesForStage",
+					PositionalArgs: []*autocliv1.PositionalArgDescriptor{{ProtoField: "blockHeight"}},
+				},
+
 				// this line is used by ignite scaffolding # autocli/query
 			},
 		},
