--- conflicted
+++ resolved
@@ -161,18 +161,7 @@
 	blockHeight := sdkCtx.BlockHeight()
 
 	if proofofcompute.IsSetNewValidatorsStage(blockHeight) {
-<<<<<<< HEAD
 		am.onSetNewValidatorsStage(ctx, blockHeight)
-=======
-		am.LogInfo("IsSetNewValidatorsStage: sending NewValidatorWeights to staking")
-		pocHeight := am.keeper.GetEffectiveEpochGroupId(ctx)
-		err := am.keeper.SettleAccounts(ctx, pocHeight)
-		if err != nil {
-			am.LogError("Unable to settle accounts", "error", err.Error())
-		}
-		am.SetActiveParticipants(ctx, blockHeight)
-		am.moveUpcomingToEffectiveGroup(ctx, blockHeight)
->>>>>>> 7643fb05
 	}
 
 	if proofofcompute.IsStartOfPoCStage(blockHeight) {
@@ -214,7 +203,8 @@
 
 func (am AppModule) onSetNewValidatorsStage(ctx context.Context, blockHeight int64) {
 	am.LogInfo("onSetNewValidatorsStage start", "blockHeight", blockHeight)
-	err := am.SettleAccounts(ctx)
+	pocHeight := am.keeper.GetEffectiveEpochGroupId(ctx)
+	err := am.keeper.SettleAccounts(ctx, pocHeight)
 	if err != nil {
 		am.LogError("onSetNewValidatorsStage: Unable to settle accounts", "error", err.Error())
 	}
