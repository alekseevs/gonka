package inference

import (
	"context"
	"encoding/base64"
	"fmt"
	"github.com/cosmos/cosmos-sdk/crypto/keys/ed25519"
	"github.com/cosmos/cosmos-sdk/x/staking/keeper"
	"github.com/productscience/inference/x/inference/types"
	"log"
)

func (am AppModule) SendNewValidatorWeightsToStaking(ctx context.Context, blockHeight int64) {
	allPower := am.keeper.AllPower(ctx)
	am.LogInfo("Amount of power entries found.", "n", len(allPower))

	var computeResults []keeper.ComputeResult
	for _, p := range allPower {
		participant, ok := am.keeper.GetParticipant(ctx, p.ParticipantAddress)
		if !ok {
<<<<<<< HEAD
			am.LogError("Error getting participant", "address", p.ParticipantAddress)
=======
			am.LogError("Error getting participant.", "participant", p.ParticipantAddress)
>>>>>>> 6c7f4d82
			continue
		}

		if participant.ValidatorKey == "" {
			am.LogError("Participant hasn't provided their validator key.", "participant", p.ParticipantAddress)
			continue
		}
		pubKeyBytes, err := base64.StdEncoding.DecodeString(participant.ValidatorKey)
		if err != nil {
<<<<<<< HEAD
			am.LogError("Error decoding pubkey", "error", err)
=======
			am.LogError("Error decoding pubkey.", "err", err)
>>>>>>> 6c7f4d82
			continue
		}

		pubKey := ed25519.PubKey{Key: pubKeyBytes}

		r := keeper.ComputeResult{
			Power:           p.Power,
			ValidatorPubKey: &pubKey,
			OperatorAddress: p.ParticipantAddress,
		}
<<<<<<< HEAD
		am.LogInfo("Setting compute validator", "result", r)
=======
		am.LogInfo("Setting compute validator.", "computeResult", r)
>>>>>>> 6c7f4d82
		computeResults = append(computeResults, r)
	}

	am.keeper.RemoveAllPower(ctx)

	if len(computeResults) == 0 {
		am.LogWarn("No compute validators to set. Keeping validators and active participants the same.")
		return
	}

	_, err := am.keeper.Staking.SetComputeValidators(ctx, computeResults)
	if err != nil {
		msg := fmt.Sprintf("Error setting compute validators: %v", err)
		am.LogError("Error setting compute validators.", "err", err)
		log.Fatalf(msg)
	}

	activeParticipants := make([]*types.ActiveParticipant, len(computeResults))
	for i, r := range computeResults {
		activeParticipants[i] = &types.ActiveParticipant{
			Index:  r.OperatorAddress,
			Weight: r.Power,
		}
	}

	am.keeper.SetActiveParticipants(ctx, types.ActiveParticipants{
		Participants:         activeParticipants,
		CreatedAtBlockHeight: blockHeight,
	})
}<|MERGE_RESOLUTION|>--- conflicted
+++ resolved
@@ -18,11 +18,7 @@
 	for _, p := range allPower {
 		participant, ok := am.keeper.GetParticipant(ctx, p.ParticipantAddress)
 		if !ok {
-<<<<<<< HEAD
 			am.LogError("Error getting participant", "address", p.ParticipantAddress)
-=======
-			am.LogError("Error getting participant.", "participant", p.ParticipantAddress)
->>>>>>> 6c7f4d82
 			continue
 		}
 
@@ -32,11 +28,7 @@
 		}
 		pubKeyBytes, err := base64.StdEncoding.DecodeString(participant.ValidatorKey)
 		if err != nil {
-<<<<<<< HEAD
 			am.LogError("Error decoding pubkey", "error", err)
-=======
-			am.LogError("Error decoding pubkey.", "err", err)
->>>>>>> 6c7f4d82
 			continue
 		}
 
@@ -47,11 +39,7 @@
 			ValidatorPubKey: &pubKey,
 			OperatorAddress: p.ParticipantAddress,
 		}
-<<<<<<< HEAD
-		am.LogInfo("Setting compute validator", "result", r)
-=======
 		am.LogInfo("Setting compute validator.", "computeResult", r)
->>>>>>> 6c7f4d82
 		computeResults = append(computeResults, r)
 	}
 
