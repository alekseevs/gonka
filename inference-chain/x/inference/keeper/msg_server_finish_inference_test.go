--- conflicted
+++ resolved
@@ -16,28 +16,21 @@
 )
 
 func TestMsgServer_FinishInference(t *testing.T) {
-<<<<<<< HEAD
 	const (
 		epochId  = 1
 		epochId2 = 2
 
 		inferenceId = "inferenceId"
 	)
-	k, ms, ctx := setupMsgServer(t)
+
+	k, ms, ctx, mocks := setupKeeperWithMocks(t)
 	k.SetEpochGroupData(ctx, types.EpochGroupData{EpochGroupId: epochId})
 
 	MustAddParticipant(t, ms, ctx, testutil.Requester)
 	MustAddParticipant(t, ms, ctx, testutil.Creator)
 	MustAddParticipant(t, ms, ctx, testutil.Executor)
-
-=======
-	k, ms, ctx, mocks := setupKeeperWithMocks(t)
-	MustAddParticipant(t, ms, ctx, testutil.Requester)
-	MustAddParticipant(t, ms, ctx, testutil.Creator)
-	MustAddParticipant(t, ms, ctx, testutil.Executor)
 	mocks.BankKeeper.EXPECT().SendCoinsFromAccountToModule(gomock.Any(), gomock.Any(), types.ModuleName, gomock.Any())
 	mocks.BankKeeper.EXPECT().SendCoinsFromModuleToAccount(gomock.Any(), types.ModuleName, gomock.Any(), gomock.Any()).Return(nil)
->>>>>>> 5673626f
 	_, err := ms.StartInference(ctx, &types.MsgStartInference{
 		InferenceId:   inferenceId,
 		PromptHash:    "promptHash",
@@ -61,11 +54,9 @@
 		Model:               "model1",
 		StartBlockTimestamp: ctx2.BlockTime().UnixMilli(),
 		MaxTokens:           keeper.DefaultMaxTokens,
-<<<<<<< HEAD
-		EscrowAmount:        keeper.DefaultMaxTokens * keeper.PerTokenCost,
+		EscrowAmount:        keeper.DefaultMaxTokens * calculations.PerTokenCost,
 	}
 	require.Equal(t, expectedInference, savedInference)
-
 	devStat, found := k.GetDevelopersStatsByEpoch(ctx, testutil.Requester, epochId)
 	require.True(t, found)
 	require.Equal(t, types.DeveloperStatsByEpoch{
@@ -75,11 +66,7 @@
 	k.SetEffectiveEpochGroupId(ctx, epochId2)
 	k.SetEpochGroupData(ctx, types.EpochGroupData{EpochGroupId: epochId2, PocStartBlockHeight: epochId2})
 
-=======
-		EscrowAmount:        keeper.DefaultMaxTokens * calculations.PerTokenCost,
-	}, savedInference)
 	// require that
->>>>>>> 5673626f
 	_, err = ms.FinishInference(ctx, &types.MsgFinishInference{
 		InferenceId:          inferenceId,
 		ResponseHash:         "responseHash",
@@ -109,16 +96,11 @@
 		StartBlockTimestamp:  ctx2.BlockTime().UnixMilli(),
 		EndBlockTimestamp:    ctx2.BlockTime().UnixMilli(),
 		MaxTokens:            keeper.DefaultMaxTokens,
-<<<<<<< HEAD
-		EscrowAmount:         keeper.DefaultMaxTokens * keeper.PerTokenCost,
-		ActualCost:           30 * keeper.PerTokenCost,
-	}
-	require.Equal(t, expectedInference2, savedInference)
-=======
 		EscrowAmount:         keeper.DefaultMaxTokens * calculations.PerTokenCost,
 		ActualCost:           30 * calculations.PerTokenCost,
-	}, savedInference)
->>>>>>> 5673626f
+	}
+
+	require.Equal(t, expectedInference2, savedInference)
 
 	participantState, found := k.GetParticipant(ctx, testutil.Executor)
 	require.True(t, found)
