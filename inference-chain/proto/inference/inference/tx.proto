syntax = "proto3";

package inference.inference;

import "amino/amino.proto";
import "cosmos/msg/v1/msg.proto";
import "cosmos_proto/cosmos.proto";
import "gogoproto/gogo.proto";
import "google/protobuf/any.proto";
import "inference/inference/params.proto";

option go_package = "github.com/productscience/inference/x/inference/types";

// Msg defines the Msg service.
service Msg {
  option (cosmos.msg.v1.service) = true;
  
  // UpdateParams defines a (governance) operation for updating the module
  // parameters. The authority defaults to the x/gov module account.
  rpc UpdateParams                 (MsgUpdateParams                ) returns (MsgUpdateParamsResponse                );
  rpc StartInference               (MsgStartInference              ) returns (MsgStartInferenceResponse              );
  rpc FinishInference              (MsgFinishInference             ) returns (MsgFinishInferenceResponse             );
  rpc SubmitNewParticipant         (MsgSubmitNewParticipant        ) returns (MsgSubmitNewParticipantResponse        );
  rpc Validation                   (MsgValidation                  ) returns (MsgValidationResponse                  );
  rpc SubmitPoC                    (MsgSubmitPoC                   ) returns (MsgSubmitPoCResponse                   );
  rpc SubmitNewUnfundedParticipant (MsgSubmitNewUnfundedParticipant) returns (MsgSubmitNewUnfundedParticipantResponse);
  rpc InvalidateInference          (MsgInvalidateInference         ) returns (MsgInvalidateInferenceResponse         );
  rpc RevalidateInference          (MsgRevalidateInference         ) returns (MsgRevalidateInferenceResponse         );
<<<<<<< HEAD
  rpc SubmitPocBatch               (MsgSubmitPocBatch              ) returns (MsgSubmitPocBatchResponse              );
  rpc SubmitPocValidation          (MsgSubmitPocValidation         ) returns (MsgSubmitPocValidationResponse         );
=======
  rpc ClaimRewards                 (MsgClaimRewards                ) returns (MsgClaimRewardsResponse                );
>>>>>>> 7643fb05
}
// MsgUpdateParams is the Msg/UpdateParams request type.
message MsgUpdateParams {
  option (cosmos.msg.v1.signer) =                             "authority";
  option           (amino.name) = "inference/x/inference/MsgUpdateParams";
  
  // authority is the address that controls the module (defaults to x/gov unless overwritten).
  string authority = 1 [(cosmos_proto.scalar) = "cosmos.AddressString"];

  // params defines the module parameters to update.
  
  // NOTE: All parameters must be supplied.
  Params params = 2 [(gogoproto.nullable) = false, (amino.dont_omitempty) = true];
}

// MsgUpdateParamsResponse defines the response structure for executing a
// MsgUpdateParams message.
message MsgUpdateParamsResponse {}

message MsgStartInference {
  option (cosmos.msg.v1.signer) = "creator";
  string creator       = 1;
  string inferenceId   = 2;
  string promptHash    = 3;
  string promptPayload = 4;
  string model         = 6;
  string requestedBy   = 7;
}

message MsgStartInferenceResponse {
  string inferenceIndex = 1;
}

message MsgFinishInference {
  option (cosmos.msg.v1.signer) = "creator";
  string creator              = 1;
  string inferenceId          = 2;
  string responseHash         = 3;
  string responsePayload      = 4;
  uint64 promptTokenCount     = 5;
  uint64 completionTokenCount = 6;
  string executedBy           = 7;
}

message MsgFinishInferenceResponse {
  string inferenceIndex = 1;
}

message MsgSubmitNewParticipant {
  option (cosmos.msg.v1.signer) = "creator";
           string creator      = 1;
           string url          = 2;
  repeated string models       = 3;
           string validatorKey = 4;
}

message MsgSubmitNewParticipantResponse {
  string participantIndex = 1;
  string status           = 2;
}

message MsgValidation {
  option (cosmos.msg.v1.signer) = "creator";
  string creator         = 1;
  string id              = 2;
  string inferenceId     = 3;
  string responsePayload = 4;
  string responseHash    = 5;
  double value           = 6;
  bool   revalidation    = 7;
}

message MsgValidationResponse {}

message MsgSubmitPoC {
  option (cosmos.msg.v1.signer) = "creator";
           string creator       = 1;
           int64  blockHeight   = 2;
  repeated string nonce         = 3;
           string seedSignature = 4;
}

message MsgSubmitPoCResponse {}

message MsgSubmitNewUnfundedParticipant {
  option (cosmos.msg.v1.signer) = "creator";
           string creator      = 1;
           string address      = 2;
           string url          = 3;
  repeated string models       = 4;
           string pubKey       = 5;
           string validatorKey = 6;
}

message MsgSubmitNewUnfundedParticipantResponse {}

message MsgInvalidateInference {
  option (cosmos.msg.v1.signer) = "creator";
  string creator     = 1;
  string inferenceId = 2;
}

message MsgInvalidateInferenceResponse {}

message MsgRevalidateInference {
  option (cosmos.msg.v1.signer) = "creator";
  string creator     = 1;
  string inferenceId = 2;
}

message MsgRevalidateInferenceResponse {}

<<<<<<< HEAD
message MsgSubmitPocBatch {
  option (cosmos.msg.v1.signer) = "creator";
           string creator                  = 1;
           int64  pocStageStartBlockHeight = 2;
  repeated int64  nonces                   = 3;
  repeated double dist                     = 4;
}

message MsgSubmitPocBatchResponse {}

message MsgSubmitPocValidation {
  option (cosmos.msg.v1.signer) = "creator";
           string creator                  =  1;
           string participantAddress       =  2;
           int64  pocStageStartBlockHeight =  3;
  repeated int64  nonces                   =  4;
  repeated double dist                     =  5;
  repeated double receivedDist             =  6;
           double rTarget                  =  7;
           double fraudThreshold           =  8;
           int64  nInvalid                 =  9;
           double probabilityHonest        = 10;
           bool   fraudDetected            = 11;
}

message MsgSubmitPocValidationResponse {}
=======
message MsgClaimRewards {
  option (cosmos.msg.v1.signer) = "creator";
  string creator        = 1;
  int64  seed           = 2;
  uint64 pocStartHeight = 3;
}

message MsgClaimRewardsResponse {
  uint64 amount = 1;
  string result = 2;
}
>>>>>>> 7643fb05
<|MERGE_RESOLUTION|>--- conflicted
+++ resolved
@@ -26,12 +26,9 @@
   rpc SubmitNewUnfundedParticipant (MsgSubmitNewUnfundedParticipant) returns (MsgSubmitNewUnfundedParticipantResponse);
   rpc InvalidateInference          (MsgInvalidateInference         ) returns (MsgInvalidateInferenceResponse         );
   rpc RevalidateInference          (MsgRevalidateInference         ) returns (MsgRevalidateInferenceResponse         );
-<<<<<<< HEAD
+  rpc ClaimRewards                 (MsgClaimRewards                ) returns (MsgClaimRewardsResponse                );
   rpc SubmitPocBatch               (MsgSubmitPocBatch              ) returns (MsgSubmitPocBatchResponse              );
   rpc SubmitPocValidation          (MsgSubmitPocValidation         ) returns (MsgSubmitPocValidationResponse         );
-=======
-  rpc ClaimRewards                 (MsgClaimRewards                ) returns (MsgClaimRewardsResponse                );
->>>>>>> 7643fb05
 }
 // MsgUpdateParams is the Msg/UpdateParams request type.
 message MsgUpdateParams {
@@ -144,7 +141,18 @@
 
 message MsgRevalidateInferenceResponse {}
 
-<<<<<<< HEAD
+message MsgClaimRewards {
+  option (cosmos.msg.v1.signer) = "creator";
+  string creator        = 1;
+  int64  seed           = 2;
+  uint64 pocStartHeight = 3;
+}
+
+message MsgClaimRewardsResponse {
+  uint64 amount = 1;
+  string result = 2;
+}
+
 message MsgSubmitPocBatch {
   option (cosmos.msg.v1.signer) = "creator";
            string creator                  = 1;
@@ -170,17 +178,4 @@
            bool   fraudDetected            = 11;
 }
 
-message MsgSubmitPocValidationResponse {}
-=======
-message MsgClaimRewards {
-  option (cosmos.msg.v1.signer) = "creator";
-  string creator        = 1;
-  int64  seed           = 2;
-  uint64 pocStartHeight = 3;
-}
-
-message MsgClaimRewardsResponse {
-  uint64 amount = 1;
-  string result = 2;
-}
->>>>>>> 7643fb05
+message MsgSubmitPocValidationResponse {}