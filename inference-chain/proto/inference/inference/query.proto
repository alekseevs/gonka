syntax = "proto3";

package inference.inference;

import "amino/amino.proto";
import "gogoproto/gogo.proto";
import "google/api/annotations.proto";
import "cosmos/base/query/v1beta1/pagination.proto";
import "inference/inference/params.proto";
import "inference/inference/inference.proto";
import "inference/inference/participant.proto";
<<<<<<< HEAD
import "inference/inference/pocbatch.proto";
=======
import "inference/inference/epoch_group_data.proto";
>>>>>>> 7529626e

option go_package = "github.com/productscience/inference/x/inference/types";

// Query defines the gRPC querier service.
service Query {
  
  // Parameters queries the parameters of the module.
  rpc Params (QueryParamsRequest) returns (QueryParamsResponse) {
    option (google.api.http).get = "/productscience/inference/inference/params";
  
  }
  
  // Queries a list of Inference items.
  rpc Inference    (QueryGetInferenceRequest) returns (QueryGetInferenceResponse) {
    option (google.api.http).get = "/productscience/inference/inference/inference/{index}";
  
  }
  rpc InferenceAll (QueryAllInferenceRequest) returns (QueryAllInferenceResponse) {
    option (google.api.http).get = "/productscience/inference/inference/inference";
  
  }
  
  // Queries a list of Participant items.
  rpc Participant    (QueryGetParticipantRequest) returns (QueryGetParticipantResponse) {
    option (google.api.http).get = "/productscience/inference/inference/participant/{index}";
  
  }
  rpc ParticipantAll (QueryAllParticipantRequest) returns (QueryAllParticipantResponse) {
    option (google.api.http).get = "/productscience/inference/inference/participant";
  
  }
  
  // Queries a list of GetInferencesWithExecutors items.
  rpc GetInferencesWithExecutors (QueryGetInferencesWithExecutorsRequest) returns (QueryGetInferencesWithExecutorsResponse) {
    option (google.api.http).get = "/productscience/inference/inference/get_inferences_with_executors/{ids}";
  
  }
  
  // Queries a list of InferenceParticipant items.
  rpc InferenceParticipant (QueryInferenceParticipantRequest) returns (QueryInferenceParticipantResponse) {
    option (google.api.http).get = "/productscience/inference/inference/inference_participant/{address}";
<<<<<<< HEAD

=======
  
>>>>>>> 7529626e
  }
  
  // Queries a list of GetRandomExecutor items.
  rpc GetRandomExecutor (QueryGetRandomExecutorRequest) returns (QueryGetRandomExecutorResponse) {
    option (google.api.http).get = "/productscience/inference/inference/get_random_executor";
  
  }
  
  // Queries a list of EpochGroupData items.
  rpc EpochGroupData    (QueryGetEpochGroupDataRequest) returns (QueryGetEpochGroupDataResponse) {
    option (google.api.http).get = "/productscience/inference/inference/epoch_group_data/{pocStartBlockHeight}";
  
  }
  rpc EpochGroupDataAll (QueryAllEpochGroupDataRequest) returns (QueryAllEpochGroupDataResponse) {
    option (google.api.http).get = "/productscience/inference/inference/epoch_group_data";
  
  }

  // Queries a list of PocBatchesForStage items.
  rpc PocBatchesForStage (QueryPocBatchesForStageRequest) returns (QueryPocBatchesForStageResponse) {
    option (google.api.http).get = "/productscience/inference/inference/poc_batches_for_stage/{blockHeight}";

  }
}
// QueryParamsRequest is request type for the Query/Params RPC method.
message QueryParamsRequest {}

// QueryParamsResponse is response type for the Query/Params RPC method.
message QueryParamsResponse {
  
  // params holds all the parameters of this module.
  Params params = 1 [(gogoproto.nullable) = false, (amino.dont_omitempty) = true];
}

message QueryGetInferenceRequest {
  string index = 1;
}

message QueryGetInferenceResponse {
  Inference inference = 1 [(gogoproto.nullable) = false];
}

message QueryAllInferenceRequest {
  cosmos.base.query.v1beta1.PageRequest pagination = 1;
}

message QueryAllInferenceResponse {
  repeated Inference                              inference = 1 [(gogoproto.nullable) = false];
  cosmos.base.query.v1beta1.PageResponse pagination = 2;
}

message QueryGetParticipantRequest {
  string index = 1;
}

message QueryGetParticipantResponse {
  Participant participant = 1 [(gogoproto.nullable) = false];
}

message QueryAllParticipantRequest {
  cosmos.base.query.v1beta1.PageRequest pagination = 1;
}

message QueryAllParticipantResponse {
<<<<<<< HEAD
  repeated Participant                            participant = 1 [(gogoproto.nullable) = false];
  cosmos.base.query.v1beta1.PageResponse pagination = 2;
  int64                                  block_height = 3;
=======
  repeated Participant                            participant  = 1 [(gogoproto.nullable) = false];
           cosmos.base.query.v1beta1.PageResponse pagination   = 2;
           int64                                  block_height = 3;
>>>>>>> 7529626e
}

message QueryGetInferencesWithExecutorsRequest {
  repeated string ids = 1;
}

message QueryGetInferencesWithExecutorsResponse {
  repeated InferenceWithExecutor inferenceWithExecutor = 1 [(gogoproto.nullable) = false];
  uint32                NumValidators = 2;
}

message InferenceWithExecutor {
  Inference   inference = 1 [(gogoproto.nullable) = false];
  Participant executor = 2 [(gogoproto.nullable) = false];
}

message QueryInferenceParticipantRequest {
  string address = 1;
}

message QueryInferenceParticipantResponse {
  string pubkey = 1;
  int64  balance = 2;
}

message QueryGetRandomExecutorRequest {}

message QueryGetRandomExecutorResponse {
  Participant executor = 1 [(gogoproto.nullable) = false];
}

<<<<<<< HEAD
message QueryPocBatchesForStageRequest {
  int64 blockHeight = 1;
}

message QueryPocBatchesForStageResponse {
  repeated PoCBatchesWithParticipants pocBatch = 1 [(gogoproto.nullable) = false];
}

message PoCBatchesWithParticipants {
  string participant = 1;
  string pubKey = 2;
  string hexPubKey = 3;
  repeated PoCBatch pocBatch = 4 [(gogoproto.nullable) = false];
}
=======
message QueryGetEpochGroupDataRequest {
  uint64 pocStartBlockHeight = 1;
}

message QueryGetEpochGroupDataResponse {
  EpochGroupData epochGroupData = 1 [(gogoproto.nullable) = false];
}

message QueryAllEpochGroupDataRequest {
  cosmos.base.query.v1beta1.PageRequest pagination = 1;
}

message QueryAllEpochGroupDataResponse {
  repeated EpochGroupData                         epochGroupData = 1 [(gogoproto.nullable) = false];
           cosmos.base.query.v1beta1.PageResponse pagination     = 2;
}
>>>>>>> 7529626e
<|MERGE_RESOLUTION|>--- conflicted
+++ resolved
@@ -9,73 +9,67 @@
 import "inference/inference/params.proto";
 import "inference/inference/inference.proto";
 import "inference/inference/participant.proto";
-<<<<<<< HEAD
+import "inference/inference/epoch_group_data.proto";
 import "inference/inference/pocbatch.proto";
-=======
-import "inference/inference/epoch_group_data.proto";
->>>>>>> 7529626e
 
 option go_package = "github.com/productscience/inference/x/inference/types";
 
 // Query defines the gRPC querier service.
 service Query {
-  
+
   // Parameters queries the parameters of the module.
   rpc Params (QueryParamsRequest) returns (QueryParamsResponse) {
     option (google.api.http).get = "/productscience/inference/inference/params";
-  
+
   }
-  
+
   // Queries a list of Inference items.
   rpc Inference    (QueryGetInferenceRequest) returns (QueryGetInferenceResponse) {
     option (google.api.http).get = "/productscience/inference/inference/inference/{index}";
-  
+
   }
   rpc InferenceAll (QueryAllInferenceRequest) returns (QueryAllInferenceResponse) {
     option (google.api.http).get = "/productscience/inference/inference/inference";
-  
+
   }
-  
+
   // Queries a list of Participant items.
   rpc Participant    (QueryGetParticipantRequest) returns (QueryGetParticipantResponse) {
     option (google.api.http).get = "/productscience/inference/inference/participant/{index}";
-  
+
   }
   rpc ParticipantAll (QueryAllParticipantRequest) returns (QueryAllParticipantResponse) {
     option (google.api.http).get = "/productscience/inference/inference/participant";
-  
+
   }
-  
+
   // Queries a list of GetInferencesWithExecutors items.
   rpc GetInferencesWithExecutors (QueryGetInferencesWithExecutorsRequest) returns (QueryGetInferencesWithExecutorsResponse) {
     option (google.api.http).get = "/productscience/inference/inference/get_inferences_with_executors/{ids}";
-  
+
   }
-  
+
   // Queries a list of InferenceParticipant items.
   rpc InferenceParticipant (QueryInferenceParticipantRequest) returns (QueryInferenceParticipantResponse) {
     option (google.api.http).get = "/productscience/inference/inference/inference_participant/{address}";
-<<<<<<< HEAD
 
-=======
-  
->>>>>>> 7529626e
   }
-  
+
   // Queries a list of GetRandomExecutor items.
   rpc GetRandomExecutor (QueryGetRandomExecutorRequest) returns (QueryGetRandomExecutorResponse) {
     option (google.api.http).get = "/productscience/inference/inference/get_random_executor";
-  
+
   }
-  
+
   // Queries a list of EpochGroupData items.
   rpc EpochGroupData    (QueryGetEpochGroupDataRequest) returns (QueryGetEpochGroupDataResponse) {
     option (google.api.http).get = "/productscience/inference/inference/epoch_group_data/{pocStartBlockHeight}";
-  
+
   }
   rpc EpochGroupDataAll (QueryAllEpochGroupDataRequest) returns (QueryAllEpochGroupDataResponse) {
     option (google.api.http).get = "/productscience/inference/inference/epoch_group_data";
-  
+
+
   }
 
   // Queries a list of PocBatchesForStage items.
@@ -89,7 +83,7 @@
 
 // QueryParamsResponse is response type for the Query/Params RPC method.
 message QueryParamsResponse {
-  
+
   // params holds all the parameters of this module.
   Params params = 1 [(gogoproto.nullable) = false, (amino.dont_omitempty) = true];
 }
@@ -124,15 +118,9 @@
 }
 
 message QueryAllParticipantResponse {
-<<<<<<< HEAD
-  repeated Participant                            participant = 1 [(gogoproto.nullable) = false];
-  cosmos.base.query.v1beta1.PageResponse pagination = 2;
-  int64                                  block_height = 3;
-=======
   repeated Participant                            participant  = 1 [(gogoproto.nullable) = false];
            cosmos.base.query.v1beta1.PageResponse pagination   = 2;
            int64                                  block_height = 3;
->>>>>>> 7529626e
 }
 
 message QueryGetInferencesWithExecutorsRequest {
@@ -164,22 +152,6 @@
   Participant executor = 1 [(gogoproto.nullable) = false];
 }
 
-<<<<<<< HEAD
-message QueryPocBatchesForStageRequest {
-  int64 blockHeight = 1;
-}
-
-message QueryPocBatchesForStageResponse {
-  repeated PoCBatchesWithParticipants pocBatch = 1 [(gogoproto.nullable) = false];
-}
-
-message PoCBatchesWithParticipants {
-  string participant = 1;
-  string pubKey = 2;
-  string hexPubKey = 3;
-  repeated PoCBatch pocBatch = 4 [(gogoproto.nullable) = false];
-}
-=======
 message QueryGetEpochGroupDataRequest {
   uint64 pocStartBlockHeight = 1;
 }
@@ -196,4 +168,19 @@
   repeated EpochGroupData                         epochGroupData = 1 [(gogoproto.nullable) = false];
            cosmos.base.query.v1beta1.PageResponse pagination     = 2;
 }
->>>>>>> 7529626e
+
+
+message QueryPocBatchesForStageRequest {
+  int64 blockHeight = 1;
+}
+
+message QueryPocBatchesForStageResponse {
+  repeated PoCBatchesWithParticipants pocBatch = 1 [(gogoproto.nullable) = false];
+}
+
+message PoCBatchesWithParticipants {
+  string participant = 1;
+  string pubKey = 2;
+  string hexPubKey = 3;
+  repeated PoCBatch pocBatch = 4 [(gogoproto.nullable) = false];
+}