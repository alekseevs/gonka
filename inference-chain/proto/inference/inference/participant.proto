--- conflicted
+++ resolved
@@ -29,16 +29,9 @@
   uint64 validated_inferences = 14;
   uint64 invalidated_inferences = 15;
   // I don't see how a negative balance makes sense
-<<<<<<< HEAD
-  int64 coinBalance = 16;
-  string validatorKey = 17;
-  int64 refundBalance = 18;
-  int64 consecutiveInvalidInferences = 19;
-  string workerPublicKey = 20;
-=======
   int64 coin_balance = 16;
   string validator_key = 17;
   int64 refund_balance = 18;
   int64 consecutive_invalid_inferences = 19;
->>>>>>> d3b377d6
+  string worker_public_key = 20;
 }