--- conflicted
+++ resolved
@@ -104,17 +104,12 @@
   kv client keyring-backend "$KEYRING_BACKEND"
   kv app minimum-gas-prices "0${COIN_DENOM}"
 
+  update_configs_for_explorer
+
   GENESIS_FILE="$STATE_DIR/config/genesis.json"
-<<<<<<< HEAD
-  run "$APP_NAME" download-genesis "$SEED_NODE_RPC_URL" "$GENESIS_FILE"
-    update_configs_for_explorer
-
-    echo "Running node..."
-    cosmovisor init /usr/bin/inferenced || fail "Failed to initialize cosmovisor"
-=======
   output=$("$APP_NAME" download-genesis "$SEED_NODE_RPC_URL" "$GENESIS_FILE" 2>&1)
   echo "$output" | filter_cw20_code
->>>>>>> 005235fe
+
 
   run "$APP_NAME" keys add "$KEY_NAME" \
        --keyring-backend "$KEYRING_BACKEND" --keyring-dir "$STATE_DIR"
