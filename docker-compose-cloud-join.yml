--- conflicted
+++ resolved
@@ -7,15 +7,10 @@
     command: ["sh", "./init-docker.sh"]
     volumes:
       - .inference:/root/.inference
-<<<<<<< HEAD
-    env_file:
-      - config.env
-=======
       - ./${GENESIS_FILE}:/root/genesis.json
     environment:
       - SEEDS=${SEEDS}
       - KEY_NAME=${KEY_NAME}
->>>>>>> a2be4225
     ports:
       - "26656:26656" #p2p
       - "26657:26657" #rpc
